/*
 * This file is part of bino, a 3D video player.
 *
 * Copyright (C) 2010, 2011, 2012, 2013, 2015
 * Martin Lambers <marlam@marlam.de>
 * Gabriele Greco <gabrielegreco@gmail.com>
 *
 * This program is free software; you can redistribute it and/or modify
 * it under the terms of the GNU General Public License as published by
 * the Free Software Foundation; either version 3 of the License, or
 * (at your option) any later version.
 *
 * This program is distributed in the hope that it will be useful,
 * but WITHOUT ANY WARRANTY; without even the implied warranty of
 * MERCHANTABILITY or FITNESS FOR A PARTICULAR PURPOSE.  See the
 * GNU General Public License for more details.
 *
 * You should have received a copy of the GNU General Public License
 * along with this program.  If not, see <http://www.gnu.org/licenses/>.
 */

#include "config.h"

#include <limits>

#include "audio_output.h"
#include "lib_versions.h"

#include "base/exc.h"
#include "base/str.h"
#include "base/msg.h"
#include "base/tmr.h"
#include "base/dbg.h"

#include "base/gettext.h"
#define _(string) gettext(string)


/* This code is adapted from the alffmpeg.c example available here:
 * http://kcat.strangesoft.net/alffmpeg.c (as of 2010-09-12). */

// These number should fit for most formats; see comments in the alffmpeg.c example.
const size_t audio_output::_num_buffers = 3;
// const size_t audio_output::_buffer_size = 20160 * 2;
//
// comments at http://kcat.strangesoft.net/alffmpeg.c [9Apr15] say:
//
//   /* Define the number of buffers and buffer size (in bytes) to use. 3 buffers is
//    * a good amount (one playing, one ready to play, another being filled). 32256
//    * is a good length per buffer, as it fits 1, 2, 4, 6, 7, 8, 12, 14, 16, 24,
//    * 28, and 32 bytes-per-frame sizes. */
//    #define NUM_BUFFERS 3
//    #define BUFFER_SIZE 32256
//
<<<<<<< HEAD
// Doh. i want upto 22 channels. Let's start with 32*22 = 704
// Now 32767 / 704 = 46.544034,
// 45 is better for factors than 46. so how about: 704*45 = 31680
//
// Hang on. Damn. no factor 7. ok. try using 6*7=42 instead. 704*42=29568.
=======
// Doh. we want upto 22 channels. Let's start with 32*22 = 704
// Now 32767 / 704 = 46.544034,
// 45 has more factors than 46. so how about: 704*45 = 31680
// Hang on. Damn. 45 has no factor 7. ok. try using 6*7=42 instead. 704*42=29568.
// Found a good one: 29568. 
>>>>>>> f7bfc971
//   Factors of 29568 = 1,2,3,4,6,7,8,11,12,14,16,21,22,24,28,32,33,42,44,48,56,64
// That's good for audio channel combinations, like 2.0, 5.1, 6.1, 7.1, and our 22
// (being 2, 6, 7, 8, and 22 etc).  [ben 9Apr2015]
//
const size_t audio_output::_buffer_size = 29568 * 22;


audio_output::audio_output() : controller(), _initialized(false)
{
    const char *p = NULL;
    if (alcIsExtensionPresent(NULL, "ALC_ENUMERATE_ALL_EXT"))
    {
        p = alcGetString(NULL, ALC_ALL_DEVICES_SPECIFIER);
    }
    else if (alcIsExtensionPresent(NULL, "ALC_ENUMERATION_EXT"))
    {
        p = alcGetString(NULL, ALC_DEVICE_SPECIFIER);
    }
    while (p && *p)
    {
        _devices.push_back(p);
        p += _devices.back().length() + 1;
    }
    msg::dbg("%d OpenAL devices available:", devices());
    for (size_t i = 0; i < _devices.size(); i++)
    {
        msg::dbg(4, _devices[i]);
    }
}

audio_output::~audio_output()
{
    deinit();
}

int audio_output::devices() const
{
    return _devices.size();
}

const std::string &audio_output::device_name(int i) const
{
    assert(i >= 0 && i < devices());
    return _devices[i];
}

void audio_output::init(int i)
{
    if (!_initialized)
    {
        if (i < 0)
        {
            if (!(_device = alcOpenDevice(NULL)))
            {
                throw exc(_("No OpenAL device available."));
            }
        }
        else if (i >= static_cast<int>(_devices.size()))
        {
            throw exc(str::asprintf(_("OpenAL device '%s' is not available."), _("unknown")));
        }
        else
        {
            if (!(_device = alcOpenDevice(_devices[i].c_str())))
            {
                throw exc(str::asprintf(_("OpenAL device '%s' is not available."),
                            _devices[i].c_str()));
            }
        }
        if (!(_context = alcCreateContext(_device, NULL)))
        {
            alcCloseDevice(_device);
            throw exc(_("No OpenAL context available."));
        }
        alcMakeContextCurrent(_context);
        set_openal_versions();
        _buffers.resize(_num_buffers);
        alGenBuffers(_num_buffers, &(_buffers[0]));
        if (alGetError() != AL_NO_ERROR)
        {
            alcMakeContextCurrent(NULL);
            alcDestroyContext(_context);
            alcCloseDevice(_device);
            throw exc(_("Cannot create OpenAL buffers."));
        }
        alGenSources(1, &_source);
        if (alGetError() != AL_NO_ERROR)
        {
            alDeleteBuffers(_num_buffers, &(_buffers[0]));
            alcMakeContextCurrent(NULL);
            alcDestroyContext(_context);
            alcCloseDevice(_device);
            throw exc(_("Cannot create OpenAL source."));
        }
        /* Comment from alffmpeg.c:
         * "Set parameters so mono sources won't distance attenuate" */
        alSourcei(_source, AL_SOURCE_RELATIVE, AL_TRUE);
        alSourcei(_source, AL_ROLLOFF_FACTOR, 0);

	/* Direct Output. This bypasses OpenAL's ambisonic 3D spatialization.
	 * Multi-channel audio plays straight to the speakers.
	 * Typically, the channels of a movie soundtrack are already mixed,
	 * so we do not want OpenAL to apply additional mixing.
	 */
	alSourcei(_source, AL_DIRECT_CHANNELS_SOFT, AL_TRUE);

        if (alGetError() != AL_NO_ERROR)
        {
            alDeleteSources(1, &_source);
            alDeleteBuffers(_num_buffers, &(_buffers[0]));
            alcMakeContextCurrent(NULL);
            alcDestroyContext(_context);
            alcCloseDevice(_device);
            throw exc(_("Cannot set OpenAL source parameters."));
        }
        _state = 0;
        _initialized = true;
    }
}

void audio_output::deinit()
{
    if (_initialized)
    {
        do
        {
            alGetSourcei(_source, AL_SOURCE_STATE, &_state);
        }
        while (alGetError() == AL_NO_ERROR && _state == AL_PLAYING);
        alDeleteSources(1, &_source);
        alDeleteBuffers(_num_buffers, &(_buffers[0]));
        alcMakeContextCurrent(NULL);
        alcDestroyContext(_context);
        alcCloseDevice(_device);
        _initialized = false;
    }
}

size_t audio_output::required_initial_data_size() const
{
    return _num_buffers * _buffer_size;
}

size_t audio_output::required_update_data_size() const
{
    return _buffer_size;
}

int64_t audio_output::status(bool *need_data)
{
    if (_state == 0)
    {
        if (need_data)
        {
            *need_data = true;
        }
        return std::numeric_limits<int64_t>::min();
    }
    else
    {
        ALint processed = 0;
        alGetSourcei(_source, AL_BUFFERS_PROCESSED, &processed);
        if (processed == 0)
        {
            alGetSourcei(_source, AL_SOURCE_STATE, &_state);
            if (alGetError() != AL_NO_ERROR)
            {
                throw exc(_("Cannot check OpenAL source state."));
            }
            if (_state != AL_PLAYING)
            {
                alSourcePlay(_source);
                if (alGetError() != AL_NO_ERROR)
                {
                    throw exc(_("Cannot restart OpenAL source playback."));
                }
            }
            if (need_data)
            {
                *need_data = false;
            }
        }
        else
        {
            if (need_data)
            {
                *need_data = true;
            }
        }
        ALint offset;
        alGetSourcei(_source, AL_SAMPLE_OFFSET, &offset);
        /* The time inside the current buffer */
        int64_t timestamp = static_cast<int64_t>(offset) * 1000000 / _buffer_rates[0];
        /* Add the time for all past buffers */
        timestamp += _past_time;
        /* This timestamp unfortunately only grows in relatively large steps. This is
         * too imprecise for syncing a video stream with. Therefore, we use an external
         * time source between two timestamp steps. In case this external time runs
         * faster than the audio time, we also need to make sure that we do not report
         * timestamps that run backwards. */
        if (timestamp != _last_timestamp)
        {
            _last_timestamp = timestamp;
            _ext_timer_at_last_timestamp = timer::get(timer::monotonic);
            _last_reported_timestamp = std::max(_last_reported_timestamp, timestamp);
            return _last_reported_timestamp;
        }
        else
        {
            _last_reported_timestamp = _last_timestamp + (timer::get(timer::monotonic) - _ext_timer_at_last_timestamp);
            return _last_reported_timestamp;
        }
    }
}

ALenum audio_output::get_al_format(const audio_blob &blob)
{
    ALenum format = 0;
    if (blob.sample_format == audio_blob::u8)
    {
        if (blob.channels == 1)
        {
            format = AL_FORMAT_MONO8;
        }
        else if (blob.channels == 2)
        {
            format = AL_FORMAT_STEREO8;
        }
        else if (alIsExtensionPresent("AL_EXT_MCFORMATS"))
        {
            if (blob.channels == 4)
            {
                format = alGetEnumValue("AL_FORMAT_QUAD8");
            }
            else if (blob.channels == 6)
            {
                format = alGetEnumValue("AL_FORMAT_51CHN8");
            }
            else if (blob.channels == 7)
            {
                format = alGetEnumValue("AL_FORMAT_71CHN8");
            }
            else if (blob.channels == 8)
            {
                format = alGetEnumValue("AL_FORMAT_81CHN8");
            }
            else if (blob.channels > 8)
            {
                format = alGetEnumValue("AL_FORMAT_RME22CHN8");
            }
            else if (blob.channels == 22)
            {
                format = alGetEnumValue("AL_FORMAT_RME22CHN8");
            }
        }
    }
    else if (blob.sample_format == audio_blob::s16)
    {
        if (blob.channels == 1)
        {
            format = AL_FORMAT_MONO16;
        }
        else if (blob.channels == 2)
        {
            format = AL_FORMAT_STEREO16;
        }
        else if (alIsExtensionPresent("AL_EXT_MCFORMATS"))
        {
            if (blob.channels == 4)
            {
                format = alGetEnumValue("AL_FORMAT_QUAD16");
            }
            else if (blob.channels == 6)
            {
                format = alGetEnumValue("AL_FORMAT_51CHN16");
            }
            else if (blob.channels == 7)
            {
                format = alGetEnumValue("AL_FORMAT_61CHN16");
            }
            else if (blob.channels == 8)
            {
                format = alGetEnumValue("AL_FORMAT_71CHN16");
            }
            else if (blob.channels > 8)
            {
                format = alGetEnumValue("AL_FORMAT_RME22CHN16");
            }
            else if (blob.channels == 22)
            {
                format = alGetEnumValue("AL_FORMAT_RME22CHN16");
            }
        }
    }
    else if (blob.sample_format == audio_blob::f32)
    {
        if (alIsExtensionPresent("AL_EXT_float32"))
        {
            if (blob.channels == 1)
            {
                format = alGetEnumValue("AL_FORMAT_MONO_FLOAT32");
            }
            else if (blob.channels == 2)
            {
                format = alGetEnumValue("AL_FORMAT_STEREO_FLOAT32");
            }
            else if (alIsExtensionPresent("AL_EXT_MCFORMATS"))
            {
                if (blob.channels == 4)
                {
                    format = alGetEnumValue("AL_FORMAT_QUAD32");
                }
                else if (blob.channels == 6)
                {
                    format = alGetEnumValue("AL_FORMAT_51CHN32");
                }
                else if (blob.channels == 7)
                {
                    format = alGetEnumValue("AL_FORMAT_61CHN32");
                }
                else if (blob.channels == 8)
                {
                    format = alGetEnumValue("AL_FORMAT_71CHN32");
                }
                else if (blob.channels > 8)
                {
                    format = alGetEnumValue("AL_FORMAT_RME22CHN32");
                }
                else if (blob.channels == 22)
                {
                    format = alGetEnumValue("AL_FORMAT_RME22CHN32");
                }
            }
        }
    }
    else if (blob.sample_format == audio_blob::d64)
    {
        if (alIsExtensionPresent("AL_EXT_double"))
        {
            if (blob.channels == 1)
            {
                format = alGetEnumValue("AL_FORMAT_MONO_DOUBLE_EXT");
            }
            else if (blob.channels == 2)
            {
                format = alGetEnumValue("AL_FORMAT_STEREO_DOUBLE_EXT");
            }
        }
    }
    if (format == 0)
    {
        throw exc(str::asprintf(_("No OpenAL format available for "
                        "audio data format %s."), blob.format_name().c_str()));
    }
    return format;
}

void audio_output::set_source_parameters()
{
    float gain = dispatch::parameters().audio_volume();
    if (dispatch::parameters().audio_mute())
    {
        gain = 0.0f;
    }
    alSourcef(_source, AL_GAIN, gain);
    if (alGetError() != AL_NO_ERROR)
    {
        throw exc(_("Cannot set OpenAL audio volume."));
    }
}

void audio_output::data(const audio_blob &blob)
{
    assert(blob.data);
    ALenum format = get_al_format(blob);
    // msg::dbg(std::string("Buffering ") + str::from(blob.size) + " bytes of audio data.");
    if (_state == 0)
    {
        set_source_parameters();
        // Initial buffering
        assert(blob.size == _num_buffers * _buffer_size);
        char *data = static_cast<char *>(blob.data);
        for (size_t j = 0; j < _num_buffers; j++)
        {
            _buffer_channels.push_back(blob.channels);
            _buffer_sample_bits.push_back(blob.sample_bits());
            _buffer_rates.push_back(blob.rate);
            alBufferData(_buffers[j], format, data, _buffer_size, blob.rate);
            alSourceQueueBuffers(_source, 1, &(_buffers[j]));
            data += _buffer_size;
        }
        if (alGetError() != AL_NO_ERROR)
        {
            throw exc(_("Cannot buffer initial OpenAL data."));
        }
    }
    else if (blob.size > 0)
    {
        // Replace one buffer
        assert(blob.size == _buffer_size);
        ALuint buf = 0;
        alSourceUnqueueBuffers(_source, 1, &buf);
        assert(buf != 0);
        alBufferData(buf, format, blob.data, _buffer_size, blob.rate);
        alSourceQueueBuffers(_source, 1, &buf);
        if (alGetError() != AL_NO_ERROR)
        {
            throw exc(_("Cannot buffer OpenAL data."));
        }
        // Update the time spent on all past buffers
        int64_t current_buffer_samples = _buffer_size / _buffer_channels[0] * 8 / _buffer_sample_bits[0];
        int64_t current_buffer_time = current_buffer_samples * 1000000 / _buffer_rates[0];
        _past_time += current_buffer_time;
        // Remove current buffer entries
        _buffer_channels.erase(_buffer_channels.begin());
        _buffer_sample_bits.erase(_buffer_sample_bits.begin());
        _buffer_rates.erase(_buffer_rates.begin());
        // Add entries for the new buffer
        _buffer_channels.push_back(blob.channels);
        _buffer_sample_bits.push_back(blob.sample_bits());
        _buffer_rates.push_back(blob.rate);
    }
}

int64_t audio_output::start()
{
    msg::dbg("Starting audio output.");
    assert(_state == 0);
    alSourcePlay(_source);
    alGetSourcei(_source, AL_SOURCE_STATE, &_state);
    if (alGetError() != AL_NO_ERROR)
    {
        throw exc(_("Cannot start OpenAL source playback."));
    }
    _past_time = 0;
    _last_timestamp = 0;
    _ext_timer_at_last_timestamp = timer::get(timer::monotonic);
    _last_reported_timestamp = _last_timestamp;
    return _last_timestamp;
}

void audio_output::pause()
{
    alSourcePause(_source);
    if (alGetError() != AL_NO_ERROR)
    {
        throw exc(_("Cannot pause OpenAL source playback."));
    }
}

void audio_output::unpause()
{
    alSourcePlay(_source);
    if (alGetError() != AL_NO_ERROR)
    {
        throw exc(_("Cannot unpause OpenAL source playback."));
    }
}

void audio_output::stop()
{
    alSourceStop(_source);
    if (alGetError() != AL_NO_ERROR)
    {
        throw exc(_("Cannot stop OpenAL source playback."));
    }
    // flush all buffers and reset the state
    ALint processed_buffers;
    alGetSourcei(_source, AL_BUFFERS_PROCESSED, &processed_buffers);
    while (processed_buffers > 0)
    {
        ALuint buf = 0;
        alSourceUnqueueBuffers(_source, 1, &buf);
        if (alGetError() != AL_NO_ERROR)
        {
            throw exc(_("Cannot unqueue OpenAL source buffers."));
        }
        alGetSourcei(_source, AL_BUFFERS_PROCESSED, &processed_buffers);
    }
    _state = 0;
}

void audio_output::receive_notification(const notification& note)
{
    if (_initialized
            && (note.type == notification::audio_volume
                || note.type == notification::audio_mute))
    {
        set_source_parameters();
    }
}<|MERGE_RESOLUTION|>--- conflicted
+++ resolved
@@ -52,22 +52,14 @@
 //    #define NUM_BUFFERS 3
 //    #define BUFFER_SIZE 32256
 //
-<<<<<<< HEAD
-// Doh. i want upto 22 channels. Let's start with 32*22 = 704
-// Now 32767 / 704 = 46.544034,
-// 45 is better for factors than 46. so how about: 704*45 = 31680
-//
-// Hang on. Damn. no factor 7. ok. try using 6*7=42 instead. 704*42=29568.
-=======
 // Doh. we want upto 22 channels. Let's start with 32*22 = 704
 // Now 32767 / 704 = 46.544034,
 // 45 has more factors than 46. so how about: 704*45 = 31680
 // Hang on. Damn. 45 has no factor 7. ok. try using 6*7=42 instead. 704*42=29568.
 // Found a good one: 29568. 
->>>>>>> f7bfc971
 //   Factors of 29568 = 1,2,3,4,6,7,8,11,12,14,16,21,22,24,28,32,33,42,44,48,56,64
 // That's good for audio channel combinations, like 2.0, 5.1, 6.1, 7.1, and our 22
-// (being 2, 6, 7, 8, and 22 etc).  [ben 9Apr2015]
+// (being 2, 6, 7, 8, and 22 etc).  [ben simons 9Apr2015]
 //
 const size_t audio_output::_buffer_size = 29568 * 22;
 
