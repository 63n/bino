--- conflicted
+++ resolved
@@ -1,14 +1,8 @@
 /*
  * This file is part of bino, a program to play stereoscopic videos.
  *
-<<<<<<< HEAD
  * Copyright (C) 2010  Martin Lambers <marlam@marlam.de>
  *               2010 Stefan Eilemann <eile@eyescale.ch>
-=======
- * Copyright (C) 2010
- * Martin Lambers <marlam@marlam.de>
- * Stefan Eilemann <eile@eyescale.ch>
->>>>>>> 79749645
  *
  * This program is free software; you can redistribute it and/or modify
  * it under the terms of the GNU General Public License as published by
@@ -93,11 +87,7 @@
     video_output_modes.push_back("anaglyph-dubois");
     video_output_modes.push_back("stereo");
     video_output_modes.push_back("equalizer");
-<<<<<<< HEAD
-    video_output_modes.push_back("equalizer3D");
-=======
     video_output_modes.push_back("equalizer-3d");
->>>>>>> 79749645
     opt::val<std::string> video_output_mode("output", 'o', opt::optional, video_output_modes, "");
     options.push_back(&video_output_mode);
     opt::flag fullscreen("fullscreen", 'f', opt::optional);
@@ -177,13 +167,8 @@
                 "    anaglyph-half-color  Red/cyan anaglyph, half color method\n"
                 "    anaglyph-dubois      Red/cyan anaglyph, Dubois method\n"
                 "    stereo               OpenGL quad-buffered stereo\n"
-<<<<<<< HEAD
-                "    equalizer            Multi-display OpenGL using Equalizer with a 2D canvas setup\n"
-                "    equalizer3D          Multi-display OpenGL using Equalizer with a 3D screen setup\n"
-=======
                 "    equalizer            Multi-display OpenGL via Equalizer (2D setup)\n"
                 "    equalizer-3d         Multi-display OpenGL via Equalizer (3D setup)\n"
->>>>>>> 79749645
                 "  -f|--fullscreen      Fullscreen\n"
                 "  -c|--center          Center window on screen\n"
                 "  -s|--swap-eyes       Swap left/right view\n"
@@ -227,11 +212,7 @@
 #endif
 
     bool equalizer = false;
-<<<<<<< HEAD
-    bool equalizerFlatScreen = true;
-=======
     bool equalizer_flat_screen = true;
->>>>>>> 79749645
     player_init_data init_data;
     init_data.log_level = msg::level();
     if (log_level.value() == "debug")
@@ -274,17 +255,10 @@
         equalizer = true;
         init_data.video_mode = video_output::mono_left;
     }
-<<<<<<< HEAD
-    else if (video_output_mode.value() == "equalizer3D")
-    {
-        equalizer = true;
-        equalizerFlatScreen = false;
-=======
     else if (video_output_mode.value() == "equalizer-3d")
     {
         equalizer = true;
         equalizer_flat_screen = false;
->>>>>>> 79749645
         init_data.video_mode = video_output::mono_left;
     }
     else if (video_output_mode.value() == "")
@@ -320,11 +294,7 @@
         if (equalizer)
         {
 #if HAVE_LIBEQUALIZER
-<<<<<<< HEAD
-            player = new class player_equalizer(&argc, argv, equalizerFlatScreen);
-=======
             player = new class player_equalizer(&argc, argv, equalizer_flat_screen);
->>>>>>> 79749645
 #else
             throw exc("this version of Bino was compiled without support for Equalizer");
 #endif
