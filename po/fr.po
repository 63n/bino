# French translations for bino package
# Traductions françaises du paquet bino.
# Copyright (C) 2014 The Bino developers
# This file is distributed under the same license as the bino package.
# Frédéric Devernay <frederic.devernay@m4x.org>, 2012.
#
msgid ""
msgstr ""
"Project-Id-Version: bino 0.9.2\n"
"Report-Msgid-Bugs-To: bino-list@nongnu.org\n"
<<<<<<< HEAD
"POT-Creation-Date: 2016-02-16 09:55+1100\n"
=======
"POT-Creation-Date: 2018-01-15 09:24+0100\n"
>>>>>>> 2d246094
"PO-Revision-Date: 2012-06-05 10:45+0200\n"
"Last-Translator: Frédéric Devernay <>\n"
"Language-Team: French\n"
"Language: fr\n"
"MIME-Version: 1.0\n"
"Content-Type: text/plain; charset=UTF-8\n"
"Content-Transfer-Encoding: 8bit\n"
"Plural-Forms: nplurals=2; plural=(n > 1);\n"

#: src/base/dbg.cpp:49
#, c-format
msgid "Caught signal %d (%s). Aborting."
msgstr "Signal %d (%s) reçu. Abandon."

#: src/base/dbg.cpp:56
msgid "Unexpected exception."
msgstr "Exception inattendue"

#. TRANSLATORS: %s will be a mail address.
#: src/base/dbg.cpp:221
#, c-format
msgid "Report bugs to <%s>."
msgstr "Signalez les bugs à <%s>."

#: src/base/exc.cpp:52 src/base/exc.cpp:70 src/base/exc.cpp:104
#, c-format
msgid "Exception: %s"
msgstr "Exception: %s"

#: src/base/opt.cpp:168
#, c-format
msgid "Invalid option %s."
msgstr "Option %s invalide."

#: src/base/opt.cpp:172
#, c-format
msgid "Option --%s does not take an argument."
msgstr "L'option --%s ne prend pas d'argument."

#: src/base/opt.cpp:177
#, c-format
msgid "Invalid option -%c."
msgstr "Option -%c invalide."

#: src/base/opt.cpp:186
#, c-format
msgid "Option --%s requires an argument."
msgstr "L'option --%s nécessite un argument."

#: src/base/opt.cpp:191
#, c-format
msgid "Option -%c requires an argument."
msgstr "L'option -%c nécessite un argument."

#: src/base/opt.cpp:212
#, c-format
msgid "Invalid argument for -%c."
msgstr "Argument invalide pour -%c."

#: src/base/opt.cpp:216
#, c-format
msgid "Invalid argument for --%s."
msgstr "Argument invalide pour --%s."

#: src/base/opt.cpp:239
#, c-format
msgid "Option --%s (-%c) is mandatory."
msgstr "L'option --%s (-%c) est obligatoire."

#: src/base/opt.cpp:243
#, c-format
msgid "Option --%s is mandatory."
msgstr "L'option --%s est obligatoire."

#: src/base/opt.cpp:257
msgid "Too few arguments."
msgstr "Pas assez d'arguments."

#: src/base/opt.cpp:262
msgid "Too many arguments."
msgstr "Trop d'arguments."

#: src/base/str.cpp:459
#, c-format
msgid "Cannot convert string to %s."
msgstr "Impossible de convertir la chaîne de caractères en %s."

#: src/base/str.cpp:993 src/base/str.cpp:1012 src/base/str.cpp:1023
#: src/base/str.cpp:1035
#, c-format
msgid "Cannot convert %s to %s: %s"
msgstr "Impossible de convertir %s en %s: %s"

#: src/base/str.cpp:1041
#, c-format
msgid "Cannot convert %s to %s."
msgstr "Impossible de convertir %s en %s."

#: src/base/pth.cpp:38 src/base/pth.cpp:48 src/base/pth.cpp:61
#: src/base/pth.cpp:74 src/base/pth.cpp:85 src/base/pth.cpp:95
#: src/base/pth.cpp:108 src/base/pth.cpp:116 src/base/pth.cpp:124
#: src/base/pth.cpp:204 src/base/pth.cpp:211 src/base/pth.cpp:225
#: src/base/pth.cpp:245
msgid "System function failed: "
msgstr "Échec d'une fonction système : "

#: src/base/tmr.cpp:63 src/base/tmr.cpp:72 src/base/tmr.cpp:81
msgid "Cannot get time."
msgstr "Impossible d'obtenir l'heure."

#: src/audio_output.cpp:117
msgid "No OpenAL device available."
msgstr "Aucun périphérique OpenAL disponible."

#: src/audio_output.cpp:122 src/audio_output.cpp:128
#, c-format
msgid "OpenAL device '%s' is not available."
msgstr "Périphérique OpenAL '%s' non disponible."

#: src/audio_output.cpp:122 src/lib_versions.cpp:121 src/lib_versions.cpp:159
#: src/media_data.cpp:1207 src/media_data.cpp:1230 src/media_data.cpp:1268
#: src/media_data.cpp:1273
msgid "unknown"
msgstr "inconnu"

#: src/audio_output.cpp:135
msgid "No OpenAL context available."
msgstr "Aucun contexte OpenAL disponible."

#: src/audio_output.cpp:146
msgid "Cannot create OpenAL buffers."
msgstr "Impossible de tcréer les tampons OpenAL."

#: src/audio_output.cpp:155
msgid "Cannot create OpenAL source."
msgstr "Impossible de créer la source OpenAL."

#: src/audio_output.cpp:168
msgid "Cannot set OpenAL source parameters."
msgstr "Impossible de régler les paramètres de la source OpenAL."

#: src/audio_output.cpp:222
msgid "Cannot check OpenAL source state."
msgstr "Impossible de vérifier l'état de la source OpenAL."

#: src/audio_output.cpp:229
msgid "Cannot restart OpenAL source playback."
msgstr "Impossible de redémarrer la lecture de la source OpenAL."

#: src/audio_output.cpp:406
#, c-format
msgid "No OpenAL format available for audio data format %s."
msgstr "Aucun format OpenAL disponible pour le format de données audio %s."

#: src/audio_output.cpp:422
msgid "Cannot set OpenAL audio volume."
msgstr "Impossible de régler le volume OpenAL."

#: src/audio_output.cpp:465
msgid "Cannot buffer initial OpenAL data."
msgstr "Impossible de mettre les données initiales OpenAL en mémoire tampon."

#: src/audio_output.cpp:479
msgid "Cannot buffer OpenAL data."
msgstr "Impossible de mettre les données OpenAL en mémoire tampon."

#: src/audio_output.cpp:504
msgid "Cannot start OpenAL source playback."
msgstr "Impossible de démarrer la lecture de la source OpenAL."

#: src/audio_output.cpp:518
msgid "Cannot pause OpenAL source playback."
msgstr "Impossible de mettre en pause la source OpenAL."

#: src/audio_output.cpp:527
msgid "Cannot unpause OpenAL source playback."
msgstr "Impossible de quitter la pause de la source OpenAL."

#: src/audio_output.cpp:536
msgid "Cannot stop OpenAL source playback."
msgstr "Impossible d'arrêter la lecture de la source OpenAL."

#: src/audio_output.cpp:547
msgid "Cannot unqueue OpenAL source buffers."
msgstr "Impossible de vider la queue de tampons de la source OpenAL."

#: src/command_file.cpp:63 src/command_file.cpp:79 src/command_file.cpp:125
#: src/main.cpp:402 src/media_object.cpp:877 src/media_object.cpp:1362
#: src/video_output.cpp:420
#, c-format
msgid "%s: %s"
msgstr "%s : %s"

#: src/command_file.cpp:174
#, c-format
msgid "%s: invalid command '%s'"
msgstr "%s: commande invalide '%s'"

#: src/dispatch.cpp:167
msgid "Cannot connect to X server."
msgstr "Impossible de se connecter au serveur X."

#: src/dispatch.cpp:183
msgid "No video to play."
msgstr "Aucune vidéo à jouer."

#: src/dispatch.cpp:438 src/player_equalizer.cpp:87
msgid "No video streams found."
msgstr "Aucun flux vidéo trouvé."

#: src/dispatch.cpp:455
msgid "Cannot set requested stereo layout: incompatible media."
msgstr "Impossible de choisir le mode stéréo sélectionné : média incompatible."

#: src/dispatch.cpp:470
#, c-format
msgid "Video stream %d not found."
msgstr "Flux vidéo %d non trouvé."

#: src/dispatch.cpp:476
#, c-format
msgid "Audio stream %d not found."
msgstr "Flux audio %d non trouvé."

#: src/dispatch.cpp:484
#, c-format
msgid "Subtitle stream %d not found."
msgstr "Flux de sous-titres %d non trouvé."

#: src/dispatch.cpp:559 src/main.cpp:796
msgid "This version of Bino was compiled without support for Equalizer."
msgstr "Cette version de Bino a été compilée sans le support Equalizer."

#: src/lib_versions.cpp:183 src/lib_versions.cpp:195
msgid "not used"
msgstr "inutilisé"

#: src/lirc.cpp:63
msgid "Cannot initialize LIRC."
msgstr "Impossible d'initialiser LIRC."

#: src/lirc.cpp:69
msgid "Cannot set LIRC socket properties."
msgstr "Impossible de régler les paramètres de socket LIRC."

#: src/lirc.cpp:76
msgid "Cannot read LIRC default configuration."
msgstr "Impossible de lire la configuration par défaut de LIRC."

#: src/lirc.cpp:91
#, c-format
msgid "Cannot read LIRC configuration file %s."
msgstr "Impossible de lire le fichier de configuration LIRC %s."

#: src/lirc.cpp:119
msgid "Cannot get LIRC event; disabling LIRC support."
msgstr "Impossible de lire l'événement LIRC ; désactivation du support LIRC."

#: src/lirc.cpp:133
#, c-format
msgid "Received invalid command '%s' from LIRC."
msgstr "Commande LIRC '%s' invalide."

#: src/lirc.cpp:143
msgid "Cannot get command for LIRC code."
msgstr "Commande non disponible pour le code LIRC."

#: src/main.cpp:414
#, c-format
msgid "%s version %s"
msgstr "%s version %s"

#: src/main.cpp:415
<<<<<<< HEAD
#, fuzzy
msgid "Copyright (C) 2016 the Bino developers."
msgstr "Copyright (C) 2014 les développeurs Bino."
=======
msgid "Copyright (C) 2018 the Bino developers."
msgstr "Copyright (C) 2018 les développeurs Bino."
>>>>>>> 2d246094

#: src/main.cpp:416
msgid ""
"This is free software. You may redistribute copies of it under the terms of "
"the GNU General Public License. There is NO WARRANTY, to the extent "
"permitted by law."
msgstr ""
"Ceci est un logiciel libre. Vous pouvez en distribuer des copies sous les "
"termes de la GNU General Public License. Il n'y a AUCUNE GARANTIE, dans les "
"limites autorisées par la loi."

#: src/main.cpp:419
msgid "Platform:"
msgstr "Plateforme :"

#: src/main.cpp:421
msgid "Libraries used:"
msgstr "Bibliothèques utilisées :"

#. TRANSLATORS: This is the --help text. Please keep the line length limited.
#. * The --help output should look good with a line width of 80 characters.
#: src/main.cpp:434
msgid "Usage:"
msgstr "Utilisation :"

#: src/main.cpp:436
msgid "Options:"
msgstr "Options :"

#: src/main.cpp:437
msgid "Print help"
msgstr "Afficher l'aide"

#: src/main.cpp:438
msgid "Print version"
msgstr "Afficher la version"

#: src/main.cpp:439
msgid "Do not use the GUI, just show a plain window"
msgstr "Ne pas utiliser l'IHM, afficher une fenêtre simple"

#: src/main.cpp:440
msgid "Append all log messages to the given file"
msgstr "Ajouter le journal au fichier précisé"

#: src/main.cpp:441
msgid "Set log level (debug/info/warning/error/quiet)"
msgstr "Niveau de détail du journal (debug/info/warning/error/quiet)"

#: src/main.cpp:442
msgid "Print a list of known audio devices and exit"
msgstr "Affiche une liste des périphériques audio et quitte"

#: src/main.cpp:443
msgid "Use audio device number N (N=0 is the default)"
msgstr "Utiliser le périphérique audio N (N=0 par défaut)"

#: src/main.cpp:444
msgid "Delay audio by D milliseconds (default 0)"
msgstr "Retarder l'audio de D millisecondes (0 par défaut)"

#: src/main.cpp:445
msgid "Set audio volume (0 to 1, default 1)"
msgstr "Volume audio (de 0 à 1, 1 par défaut)"

#: src/main.cpp:446
msgid "Mute audio"
msgstr "Mode silencieux"

#: src/main.cpp:447
msgid "Type of input device: default, firewire, x11"
msgstr "Type de périphérique d'entrée: default, firewire, x11"

#: src/main.cpp:448
msgid "Request frame size WxH from input device"
msgstr "Demande la résolution WxH au périphérique d'entrée"

#: src/main.cpp:449
msgid "Request frame rate N/D from input device"
msgstr "Demande le taux de rafraichissement N/D au périphérique d'entrée"

#: src/main.cpp:450
msgid "Request device format 'default' or 'mjpeg'"
msgstr "Format demandé au périphérique: 'default' ou 'mjpeg'"

#: src/main.cpp:451
msgid "Read commands from a file"
msgstr "Lire les commandes depuis un fichier"

#: src/main.cpp:452
msgid "Use the given LIRC configuration file"
msgstr "Utilise le fichier de configuration LIRC donné"

#: src/main.cpp:453
msgid "This option can be used more than once"
msgstr "Cette option peut être utilisée plusieurs fois"

#: src/main.cpp:454
msgid "Output quality (0=fastest to 4=best/default)"
msgstr "Qualité de rendu, de 0=rapide à 4=meilleure (4 par défaut)"

#: src/main.cpp:455
msgid "Select video stream (1-n, depending on input)"
msgstr "Sélectionner le flux vidéo (1-n, selon l'entrée)"

#: src/main.cpp:456
msgid "Select audio stream (1-n, depending on input)"
msgstr "Sélectionner le flux audio (1-n, selon l'entrée)"

#: src/main.cpp:457
msgid "Select subtitle stream (0-n, dep. on input)"
msgstr "Sélectionner le flux de sous-titres (0-n, selon l'entrée)"

#: src/main.cpp:458
msgid "Select input type (default autodetect):"
msgstr "Sélectionner le type d'entrée (auto-détection par défaut) :"

#: src/main.cpp:459
msgid "2D"
msgstr "2D"

#: src/main.cpp:460
msgid "Separate streams, left first"
msgstr "Flux séparés, gauche d'abord"

#: src/main.cpp:461
msgid "Separate streams, right first"
msgstr "Flux séparés, droit d'abord"

#: src/main.cpp:462
msgid "Alternating, left first"
msgstr "Alterné, gauche d'abord"

#: src/main.cpp:463
msgid "Alternating, right first"
msgstr "Alterné, droit d'abord"

#: src/main.cpp:464 src/main.cpp:479
msgid "Top/bottom"
msgstr "Haut/bas"

#: src/main.cpp:465 src/main.cpp:480
msgid "Top/bottom, half height"
msgstr "Haut/bas, demi-hauteur"

#: src/main.cpp:466
msgid "Bottom/top"
msgstr "Bas/haut"

#: src/main.cpp:467
msgid "Bottom/top, half height"
msgstr "Bas/haut, demi-hauteur"

#: src/main.cpp:468 src/main.cpp:481
msgid "Left/right"
msgstr "gauche/droite"

#: src/main.cpp:469 src/main.cpp:482
msgid "Left/right, half width"
msgstr "Gauche/droite, demi-largeur"

#: src/main.cpp:470
msgid "Right/left"
msgstr "Droite/gauche"

#: src/main.cpp:471
msgid "Right/left, half width"
msgstr "Droite/gauche, demi-largeur"

#: src/main.cpp:472 src/main.cpp:483
msgid "Even/odd rows"
msgstr "Lignes paires/impaires"

#: src/main.cpp:473
msgid "Odd/even rows"
msgstr "Lignes impaires/paires"

#: src/main.cpp:474
msgid "Select output type:"
msgstr "Sélectionner le type de sortie :"

#: src/main.cpp:475
msgid "OpenGL stereo"
msgstr "Stéréo OpenGL"

#: src/main.cpp:476
msgid "Left/right alternating"
msgstr "Alterné gauche/droite"

#: src/main.cpp:477
msgid "Left view"
msgstr "Vue gauche"

#: src/main.cpp:478
msgid "Right view"
msgstr "Vue droite"

#: src/main.cpp:484
msgid "Even/odd columns"
msgstr "Colonnes paires/impaires"

#: src/main.cpp:485
msgid "Checkerboard pattern"
msgstr "Damier"

#: src/main.cpp:486
msgid "HDMI frame packing mode"
msgstr "Mode HDMI frame packing"

#: src/main.cpp:487
msgid "Red/cyan glasses, monochrome"
msgstr "Lunettes rouge/cyan, monochrome"

#: src/main.cpp:488
msgid "Red/cyan glasses, half color"
msgstr "Lunettes rouge/cyan, demi-couleur"

#: src/main.cpp:489
msgid "Red/cyan glasses, full color"
msgstr "Lunettes rouge/cyan, pleine couleur"

#: src/main.cpp:490
msgid "Red/cyan glasses, Dubois"
msgstr "Lunettes rouge/cyan, Dubois"

#: src/main.cpp:491
msgid "Green/magenta glasses, monochrome"
msgstr "Lunettes vert/magenta, monochrome"

#: src/main.cpp:492
msgid "Green/magenta glasses, half color"
msgstr "Lunettes vert/magenta, demi-couleur"

#: src/main.cpp:493
msgid "Green/magenta glasses, full color"
msgstr "Lunettes vert/magenta, pleine couleur"

#: src/main.cpp:494
msgid "Green/magenta glasses, Dubois"
msgstr "Lunettes vert/magenta, Dubois"

#: src/main.cpp:495
msgid "Amber/blue glasses, monochrome"
msgstr "Lunettes Ambre/bleu, monochrome"

#: src/main.cpp:496
msgid "Amber/blue glasses, half color"
msgstr "Lunettes Ambre/bleu, demi-couleur"

#: src/main.cpp:497
msgid "Amber/blue glasses, full color"
msgstr "Lunettes Ambre/bleu, pleine couleur"

#: src/main.cpp:498
msgid "Amber/blue glasses, Dubois"
msgstr "Lunettes Ambre/bleu, Dubois"

#: src/main.cpp:499
msgid "Red/green glasses, monochrome"
msgstr "Lunettes rouge/vert, monochrome"

#: src/main.cpp:500
msgid "Red/blue glasses, monochrome"
msgstr "Lunettes rouge/bleu, monochrome"

#: src/main.cpp:501
msgid "Multi-display via Equalizer (2D setup)"
msgstr "Multi-affichage par Equalizer (configuration 2D)"

#: src/main.cpp:502
msgid "Multi-display via Equalizer (3D setup)"
msgstr "Multi-affichage par Equalizer (configuration 3D)"

#: src/main.cpp:503
msgid "Swap left/right view"
msgstr "Échanger gauche/droite"

#: src/main.cpp:504
msgid "Fullscreen"
msgstr "Plein écran"

#: src/main.cpp:505
msgid "Use the listed screens in fullscreen mode"
msgstr "Utiliser les écrans de la liste pour le mode plein écran"

#: src/main.cpp:506
msgid "Screen numbers start with 1"
msgstr "Les numéros d'écran commencent à 1"

#: src/main.cpp:507
msgid "An empty list defaults to the primary screen"
msgstr "Une liste vide équivaut à l'écran principal"

#: src/main.cpp:508
msgid "Flip left view vertically when fullscreen"
msgstr "Flip vertical de la vue gauche en plein écran"

#: src/main.cpp:509
msgid "Flop left view horizontally when fullscreen"
msgstr "Flop horizontal de la vue gauche en plein écran"

#: src/main.cpp:510
msgid "Flip right view vertically when fullscreen"
msgstr "Flip vertical de la vue droite en plein écran"

#: src/main.cpp:511
msgid "Flop right view horizontally when fullscreen"
msgstr "Flop horizontal de la vue droite en plein écran"

#: src/main.cpp:512
msgid "Use DLP 3-D Ready Sync when fullscreen"
msgstr "Utiliser synchro DLP 3-D Ready en plein écran"

#: src/main.cpp:513
msgid "Set zoom for wide videos (0=off to 1=full)"
msgstr "Zoom pour les vidéos larges (0=aucun à 1=plein)"

#: src/main.cpp:514
msgid "Crop video to given aspect ratio (0:0=off)"
msgstr "Retailler au facteur d'aspect donné (0:0=non)"

#: src/main.cpp:515
msgid "Center window on screen"
msgstr "Centrer la fenêtre sur l'écran"

#: src/main.cpp:516
msgid "Set subtitle encoding"
msgstr "Codec de sous-titres"

#: src/main.cpp:517
msgid "Set subtitle font name"
msgstr "Police de sous-titres"

#: src/main.cpp:518
msgid "Set subtitle font size"
msgstr "Taille de la police des sous-titres"

#: src/main.cpp:519
msgid "Set subtitle scale factor"
msgstr "Facteur d'échelle des sous-titres"

#: src/main.cpp:520
msgid "Set subtitle color, in [AA]RRGGBB format"
msgstr "Couleur des sous-titres, au format [AA]RRVVBB"

#: src/main.cpp:521
msgid "Set subtitle shadow, -1=default, 0=off, 1=on"
msgstr "Ombre des sous-titres, -1=par défaut, 0=non, 1=oui"

#: src/main.cpp:522
msgid "Subtitle parallax adjustment (-1 to +1)"
msgstr "Parallaxe des sous-titres (de -1 à 1)"

#: src/main.cpp:523
msgid "Parallax adjustment (-1 to +1)"
msgstr "Réglage de parallaxe (de -1 à 1)"

#: src/main.cpp:524
msgid "Crosstalk leak level (0 to 1)"
msgstr "Niveau de fuite du crosstalk (de 0 à 1)"

#: src/main.cpp:525
msgid "Comma-separated values for R,G,B"
msgstr "Valeurs R,V,B séparées par des virgules"

#: src/main.cpp:526
msgid "Amount of ghostbusting to apply (0 to 1)"
msgstr "Quantité de ghostbusting  à appliquer (de 0 à 1)"

#: src/main.cpp:527
msgid "Benchmark mode (no audio, show fps)"
msgstr "Mode banc d'essai (pas d'audio, affiche le fps)"

#: src/main.cpp:528
msgid "Frame rate divisor for display refresh rate"
msgstr "Diviseur de taux de rafraichissement d'affichage"

#: src/main.cpp:529
msgid "Default is 0 for benchmark mode, 1 otherwise"
msgstr "Par défaut 0 en mode banc d'essai, 1 sinon"

#: src/main.cpp:530
msgid "Loop the input media"
msgstr "Lecture en boucle"

#: src/main.cpp:531
msgid "Set SDI output format"
msgstr "Format de sortie SDI"

#: src/main.cpp:533
msgid "Interactive control:"
msgstr "Contrôle interactif :"

#: src/main.cpp:534
msgid "ESC"
msgstr "Échap"

#: src/main.cpp:534
msgid "Leave fullscreen mode, or quit"
msgstr "Sortir du mode plein écran ou quitter"

#: src/main.cpp:535
msgid "Quit"
msgstr "Quitter"

#: src/main.cpp:536
msgid "SPACE"
msgstr "Espace"

#: src/main.cpp:536
msgid "Pause / unpause"
msgstr "Pause / lecture"

#: src/main.cpp:537
msgid "Toggle fullscreen"
msgstr "Basculer en plein écran"

#: src/main.cpp:538
msgid "Center window"
msgstr "Centrer la fenêtre"

#: src/main.cpp:539
msgid "Swap left/right eye"
msgstr "Échanger gauche/droite"

#: src/main.cpp:540
msgid "Cycle through available video streams"
msgstr "Changer de flux vidéo"

#: src/main.cpp:541
msgid "Cycle through available audio streams"
msgstr "Changer de flux audio"

#: src/main.cpp:542
msgid "Cycle through available subtitle streams"
msgstr "Changer de flux de sous-titres"

#: src/main.cpp:543
msgid "Adjust contrast"
msgstr "Régler le contraste"

#: src/main.cpp:544
msgid "Adjust brightness"
msgstr "Régler la luminosité"

#: src/main.cpp:545
msgid "Adjust hue"
msgstr "Régler la teinte"

#: src/main.cpp:546
msgid "Adjust saturation"
msgstr "Régler la saturation"

#: src/main.cpp:547
msgid "Adjust parallax"
msgstr "Régler la parallaxe"

#: src/main.cpp:548
msgid "Adjust ghostbusting"
msgstr "Régler le ghostbusting"

#: src/main.cpp:549
msgid "Adjust zoom for wide videos"
msgstr "Régler le zoom pour les vidéos larges"

#: src/main.cpp:550
msgid "Adjust audio volume"
msgstr "Régler le volume audio"

#: src/main.cpp:551
msgid "Toggle audio mute"
msgstr "Basculer mode silencieux"

#: src/main.cpp:552
msgid "Step a single video frame forward"
msgstr "Avancer d'une image"

#: src/main.cpp:553
msgid "left, right"
msgstr "gauche, droite"

#: src/main.cpp:553
msgid "Seek 10 seconds backward / forward"
msgstr "Avancer / reculer de 10 secondes"

#: src/main.cpp:554
msgid "down, up"
msgstr "bas, haut"

#: src/main.cpp:554
msgid "Seek 1 minute backward / forward"
msgstr "Avancer / reculer d'une minute"

#: src/main.cpp:555
msgid "page down, page up"
msgstr "page prec., page suiv."

#: src/main.cpp:555
msgid "Seek 10 minutes backward / forward"
msgstr "Avancer / reculer de 10 minutes"

#: src/main.cpp:556
msgid "Mouse click"
msgstr "Clic souris"

#: src/main.cpp:556
msgid "Seek according to horizontal click position"
msgstr "Aller à la position définie par l'abscisse du clic"

#: src/main.cpp:557
msgid "Media keys"
msgstr "Touches multimédia"

#: src/main.cpp:557
msgid "Media keys should work as expected"
msgstr "Les touches multimédia devraient fonctionner comme on s'y attend"

#: src/main.cpp:627
msgid "No audio devices known."
msgstr "Pas de périphérique audio connu."

#: src/main.cpp:642
msgid "Benchmark mode: audio and time synchronization disabled."
msgstr "Mode banc d'essai: audio et synchronisation temporelle désactivés."

#: src/main.cpp:656
#, c-format
msgid "Unknown mode %s."
msgstr "Mode %s inconnu."

#: src/main.cpp:788
msgid "This version of Bino was compiled without support for LIRC."
msgstr "Cette version de Bino a été compilée sans le support LIRC."

#. TRANSLATORS: This is a very short string describing the video size and aspect ratio.
#: src/media_data.cpp:1075
#, c-format
msgid "%dx%d, %.3g:1"
msgstr "%dx%d, %.3g:1"

#. TRANSLATORS: This is a very short string describing the audio language, channels, frequency, and bits.
#: src/media_data.cpp:1206
#, c-format
msgid "%s, %d ch., %g kHz, %d bit"
msgstr "%s, %d ch., %g kHz, %d bit"

#: src/media_input.cpp:276
msgid "Input:"
msgstr "Entrée :"

#: src/media_input.cpp:281
#, c-format
msgid "Video %s: %s"
msgstr "Vidéo %s : %s"

#: src/media_input.cpp:286
msgid "No video."
msgstr "Aucune vidéo."

#: src/media_input.cpp:292
#, c-format
msgid "Audio %s: %s"
msgstr "Audio %s : %s"

#: src/media_input.cpp:297
msgid "No audio."
msgstr "Pas d'audio."

#: src/media_input.cpp:303
#, c-format
msgid "Subtitle %s: %s"
msgstr "Sous-titres %s : %s"

#: src/media_input.cpp:308
msgid "No subtitle."
msgstr "Aucun sous-titre."

#: src/media_input.cpp:310
#, c-format
msgid "Duration: %g seconds"
msgstr "Durée : %g secondes"

#: src/media_input.cpp:313
#, c-format
msgid "Stereo layout: %s"
msgstr "Mode stéréo : %s"

#: src/media_object.cpp:687
#, c-format
msgid "%s video stream %d: Unsupported stereo layout %s."
msgstr "%s flux vidéo %d : Arrangement stéréo %s non supporté."

#: src/media_object.cpp:727
#, c-format
msgid "%s audio stream %d: Cannot handle audio with %d channels."
msgstr "%s flux audio %d : Impossible de gérer de l'audio à %d canaux."

#: src/media_object.cpp:781
#, c-format
msgid "%s audio stream %d: Cannot handle audio with sample format %s."
msgstr ""
"%s flux audio %d : Impossible de gérer de l'audio au format d'échantillon %s."

#: src/media_object.cpp:852
#, c-format
msgid "No support available for %s device."
msgstr "Périphérique %s non supporté."

#: src/media_object.cpp:853
msgid "Firewire"
msgstr "Firewire"

#: src/media_object.cpp:854
msgid "X11"
msgstr "X11"

#: src/media_object.cpp:855
msgid "default"
msgstr "par défaut"

#: src/media_object.cpp:888
#, c-format
msgid "%s: Cannot read stream info: %s"
msgstr "%s : Impossible de lire l'information du flux : %s"

#: src/media_object.cpp:936
#, c-format
msgid "%s stream %d: Cannot open %s: %s"
msgstr "%s flux vidéo %d : Impossible d'ouvrir %s : %s"

#: src/media_object.cpp:937
msgid "video codec"
msgstr "codec vidéo"

#: src/media_object.cpp:938
msgid "audio codec"
msgstr "codec audio"

#: src/media_object.cpp:939
msgid "subtitle codec"
msgstr "codec de sous-titres"

#: src/media_object.cpp:940
msgid "data"
msgstr "données"

#: src/media_object.cpp:941
msgid "codec not supported"
msgstr "codec non supporté"

#: src/media_object.cpp:951
#, c-format
msgid "%s video stream %d: Invalid frame size."
msgstr "%s flux vidéo %d : Taille de l'image invalide."

#: src/media_object.cpp:1004
#, c-format
msgid "%s video stream %d: Cannot initialize conversion context."
msgstr "%s flux vidéo %d : Impossible d'initialiser le contexte de conversion."

#: src/media_object.cpp:1067
#, c-format
msgid "Video stream %d: %s / %s, %g seconds"
msgstr "Flux vidéo %d : %s / %s, %g secondes"

#: src/media_object.cpp:1071
#, c-format
msgid "Using up to %d threads for decoding."
msgstr "Utilisation de maximum %d threads pour le décodage."

#: src/media_object.cpp:1076
#, c-format
msgid "Audio stream %d: %s / %s, %g seconds"
msgstr "Flux audio %d : %s / %s, %g secondes"

#: src/media_object.cpp:1083
#, c-format
msgid "Subtitle stream %d: %s / %s, %g seconds"
msgstr "Flux de sous-titres %d : %s / %s, %g secondes"

#: src/media_object.cpp:1090
msgid "No usable streams."
msgstr "Aucun flux utilisable"

#: src/media_object.cpp:1378 src/media_object.cpp:1408
#: src/media_object.cpp:1438
#, c-format
msgid "%s: Cannot duplicate packet."
msgstr "%s : Impossible de dupliquer le paquet."

#: src/media_object.cpp:1531
#, c-format
msgid "%s video stream %d: Dropping %dx%d frame"
msgstr "vidéo %s flux %d : Image %dx%d sautée"

#: src/media_object.cpp:2041
#, c-format
msgid "%s: Seeking failed."
msgstr "%s : Échec de la recherche."

#: src/player.cpp:437
#, c-format
msgid "Video: delay %g seconds/%g frames; dropping next frame."
msgstr "Vidéo : retard de %g secondes/%g images ; image suivante sautée."

#: src/player.cpp:453
#, c-format
msgid "FPS: %.2f"
msgstr "FPS : %.2f"

#: src/player_equalizer.cpp:119
msgid "Reading input frame failed."
msgstr "Echec de la lecture de l'image d'entrée."

#: src/player_equalizer.cpp:168 src/video_output_qt.cpp:687
#: src/video_output_qt.cpp:694
msgid "Waiting for subtitle renderer initialization..."
msgstr "Attente de l'initialisation du rendu des sous-titres..."

#: src/player_equalizer.cpp:382
msgid "No canvas in Equalizer configuration."
msgstr "Pas de canevas dans la configuration Equalizer."

#: src/player_equalizer.cpp:389
#, c-format
msgid "Equalizer canvas: %gx%g, aspect ratio %g:1"
msgstr "Canvas Equalizer: %gx%g, facteur d'aspect %g:1"

#: src/player_equalizer.cpp:736
msgid "Init data mapping failed."
msgstr "Echec du routage des données initiales."

#: src/player_equalizer.cpp:742
msgid "Frame data mapping failed."
msgstr "Echec du routage des images."

#: src/player_equalizer.cpp:755
msgid "Video player initialization failed."
msgstr "Echec de l'initialisation du lecteur vidéo."

#: src/player_equalizer.cpp:870
msgid ""
"This OpenGL implementation does not support OpenGL 2.1 and framebuffer "
"objects."
msgstr ""
"Cette implémentation OpenGL se supporte pas OpenGL 2.1 et les framebuffer "
"objects."

#: src/player_equalizer.cpp:1048
msgid "Equalizer initialization failed."
msgstr "Echec de l'initialisation d'Equalizer."

#: src/player_equalizer.cpp:1056
msgid "Cannot get equalizer configuration."
msgstr "Impossible de lire la configuration d'Equalizer."

#: src/player_equalizer.cpp:1072
msgid "Equalizer configuration initialization failed."
msgstr "Echec de l'initialisation de la configuration d'Equalizer."

#: src/subtitle_renderer.cpp:223
msgid "Cannot initialize LibASS."
msgstr "Impossible d'initialiser LibASS."

#: src/subtitle_renderer.cpp:232
msgid "Cannot initialize LibASS renderer."
msgstr "Impossible d'initialiser le rendu par LibASS."

#: src/subtitle_renderer.cpp:404
msgid "Cannot initialize LibASS track."
msgstr "Impossible d'initialiser la piste LibASS."

#: src/subtitle_renderer.cpp:415
#, c-format
msgid "Subtitle character set conversion failed: %s"
msgstr "La conversion de jeu de caractère de sous-titres a échoué : %s"

#: src/video_output.cpp:351
#, c-format
msgid "OpenGL error 0x%04X."
msgstr "Erreur OpenGL 0x%04X."

#: src/video_output.cpp:363
#, c-format
msgid "OpenGL Framebuffer status error 0x%04X."
msgstr "Erreur de statut de framebuffer OpenGL 0x%04X."

#: src/video_output.cpp:411
#, c-format
msgid "OpenGL %s '%s': compiler warning:"
msgstr "OpenGL %s '%s' : avertissement du compilateur :"

#: src/video_output.cpp:412 src/video_output.cpp:417
msgid "vertex shader"
msgstr "vertex shader"

#: src/video_output.cpp:412 src/video_output.cpp:417
msgid "fragment shader"
msgstr "fragment shader"

#: src/video_output.cpp:416
#, c-format
msgid "OpenGL %s '%s': compilation failed."
msgstr "OpenGL %s '%s' : Échec de la compilation."

#: src/video_output.cpp:419 src/video_output.cpp:496
msgid "unknown error"
msgstr "erreur inconnue"

#: src/video_output.cpp:492
#, c-format
msgid "OpenGL program '%s': linker warning:"
msgstr "Programme OpenGL '%s' : avertissement de l'éditeur de liens."

#: src/video_output.cpp:495
#, c-format
msgid "OpenGL program '%s': linking failed."
msgstr "Programme OpenGL '%s' : erreur de l'éditeur de liens."

#: src/video_output.cpp:1556 src/video_output.cpp:1700
msgid "Cannot create a PBO buffer."
msgstr "Impossuble de créer un buffer PBO."

#: src/video_output_qt.cpp:293 src/video_output_qt.cpp:536
#: src/video_output_qt.cpp:733 src/video_output_qt.cpp:745
#: src/video_output_qt.cpp:766
msgid "Error"
msgstr "Erreur"

#: src/video_output_qt.cpp:638
#, c-format
msgid "Cannot initialize GLEW: %s"
msgstr "Impossible d'initialiser GLEW : %s"

#: src/video_output_qt.cpp:658
msgid "This OpenGL implementation does not support required features."
msgstr ""
"Cette implémentation OpenGL se supporte pas les fonctionnalités requises."

#: src/video_output_qt.cpp:685
msgid "Please wait"
msgstr "Veuillez patienter"

#: src/video_output_qt.cpp:745
msgid "Cannot get valid OpenGL context."
msgstr "Impossible d'obtenir un contexte OpenGL valide."

#: src/video_output_qt.cpp:756
msgid "The display does not support OpenGL stereo mode."
msgstr "L'affichage ne supporte pas le mode OpenGL stéréo"

#: src/video_output_qt.cpp:761
msgid "Cannot set OpenGL context format."
msgstr "Impossible de choisir le format du contexte OpenGL"

#: src/video_output_qt.cpp:865
msgid "Cannot suspend screensaver."
msgstr "Impossible de suspendre l'économiseur d'écran."

#: src/video_output_qt.cpp:880
msgid "Cannot resume screensaver."
msgstr "Impossible de rétablir l'économiseur d'écran."

#~ msgid "Video:"
#~ msgstr "Vidéo :"

#~ msgid "<p>Select the video stream.</p>"
#~ msgstr "<p>Choisir le flux vidéo.</p>"

#~ msgid "Audio:"
#~ msgstr "Audio :"

#~ msgid "<p>Select the audio stream.</p>"
#~ msgstr "<p>Choisir le flux audio.</p>"

#~ msgid "Subtitle:"
#~ msgstr "Sous-titres :"

#~ msgid "<p>Select the subtitle stream.</p>"
#~ msgstr "<p>Choisir le flux de sous-titres.</p>"

#~ msgid "<p>Set the 3D layout of the video stream.</p>"
#~ msgstr "<p>Choisir la disposition 3D du flux vidéo</p>"

#~ msgid "Output:"
#~ msgstr "Sortie :"

#~ msgid "<p>Set the 3D output type for your display.</p>"
#~ msgstr "Choisir le type de sortie 3D pour votre affichage."

#~ msgid "Swap left/right"
#~ msgstr "Echanger gauche/droite"

#~ msgid ""
#~ "<p>Swap the left and right view. Use this if the 3D effect seems wrong.</"
#~ "p>"
#~ msgstr ""
#~ "<p>Echanger les vues droite et gauche. À utiliser si l'effet 3D parait "
#~ "étrange.</p>"

#~ msgid "Off"
#~ msgstr "Non"

#~ msgid ""
#~ "<p>This slider shows the progress during video playback, and can be used "
#~ "to seek in the video.</p>"
#~ msgstr ""
#~ "<p>Ce curseur montre la progression de la lecture vidéo, et peut être "
#~ "utiliser pour naviguer dans la vidéo</p>"

#~ msgid "<p>Elapsed / total time.</p>"
#~ msgstr "<p>Temps écoulé/total.</p>"

#~ msgid "<p>Toggle audio mute.</p>"
#~ msgstr "<p>Basculer le mode silencieux.</p>"

#~ msgid "<p>Adjust audio volume.</p>"
#~ msgstr "<p>Ajuster le volume audio.</p>"

#~ msgid "<p>Play.</p>"
#~ msgstr "<p>Lecture.</p>"

#~ msgid "<p>Pause.</p>"
#~ msgstr "<p>Pause.</p>"

#~ msgid "<p>Stop.</p>"
#~ msgstr "<p>Stop.</p>"

#~ msgid "<p>Toggle loop mode.</p>"
#~ msgstr "<p>Basculer le mode lecture en boucle.</p>"

#~ msgid ""
#~ "<p>Switch to fullscreen mode. You can leave fullscreen mode by pressing "
#~ "the f key.</p>"
#~ msgstr ""
#~ "<p>Passer en mode plein écran. Vous pouvez quitter le mode plein écran "
#~ "avec la touche f ou ESC.</p>"

#~ msgid "<p>Center the video area on your screen.</p>"
#~ msgstr "<p>Centrer la vidéo sur l'écran.</p>"

#~ msgid "<p>Seek backward 10 minutes.</p>"
#~ msgstr "<p>Aller 10 minutes en arrière.</p>"

#~ msgid "<p>Seek backward 1 minute.</p>"
#~ msgstr "<p>Aller 1 minute en arrière.</p>"

#~ msgid "<p>Seek backward 10 seconds.</p>"
#~ msgstr "<p>Aller 10 secondes en arrière.</p>"

#~ msgid "<p>Seek forward 10 seconds.</p>"
#~ msgstr "<p>Aller 10 secondes en avant.</p>"

#~ msgid "<p>Seek forward 1 minute.</p>"
#~ msgstr "<p>Aller 1 minute en avant.</p>"

#~ msgid "<p>Seek forward 10 minutes.</p>"
#~ msgstr "<p>Aller 10 minutes en avant.</p>"

#~ msgid "Fullscreen/Multiscreen Settings"
#~ msgstr "Réglages plein écran/multi-écrans"

#~ msgid "Configure fullscreen mode:"
#~ msgstr "Configuration du mode plein écran :"

#~ msgid "<p>Select the screens to use in fullscreen mode.</p>"
#~ msgstr "<p>Choisir les écrans à utiliser pour le mode plein écran.</p>"

#~ msgid "Single screen:"
#~ msgstr "Écran unique :"

#~ msgid "<p>Use a single screen for fullscreen mode.</p>"
#~ msgstr "<p>Utiliser un seul écran pour le mode plein écran.</p>"

#~ msgid "Primary screen"
#~ msgstr "Écran primaire"

#~ msgid "Screen %d"
#~ msgstr "Écran %d"

#~ msgid "Dual screen:"
#~ msgstr "Double écran :"

#~ msgid "<p>Use two screens for fullscreen mode.</p>"
#~ msgstr "<p>Utiliser deux écrans pour le mode plein écran.</p>"

#~ msgid "Multi screen:"
#~ msgstr "Plein écran :"

#~ msgid "<p>Use multiple screens for fullscreen mode.</p>"
#~ msgstr "<p>Utiliser plusieurs écrans pour le mode plein écran</p>"

#~ msgid "<p>Comma-separated list of screens to use for fullscreen mode.</p>"
#~ msgstr ""
#~ "<p>Liste d'écrans à utiliser pour le mode plein écran, séparés par des "
#~ "virgules.</p>"

#~ msgid "When in fullscreen mode,"
#~ msgstr "En mode plein écran,"

#~ msgid "<p>Set special left/right view handling for fullscreen mode.</p>"
#~ msgstr ""
#~ "<p>Réglages spéciaux pour les vues droite et gauche en plein écran.</p>"

#~ msgid "flip left view vertically."
#~ msgstr "flip vertical de la vue gauche"

#~ msgid "flop left view horizontally."
#~ msgstr "flip horizontal de la vue gauche"

#~ msgid "flip right view vertically."
#~ msgstr "flip vertical de la vue droite"

#~ msgid "flop right view horizontally."
#~ msgstr "flop horizontal de la vue droite"

#~ msgid "use DLP(R) 3-D Ready Sync"
#~ msgstr "utiliser synchronisation DLP® 3-D Ready"

#~ msgid "<p>Use DLP&reg; 3-D Ready Sync for supported output modes.</p>"
#~ msgstr ""
#~ "<p>Utiliser la synchronisation DLP&reg; 3-D Ready pour les modes qui le "
#~ "supportent.</p>"

#~ msgid "inhibit the screensaver"
#~ msgstr "Désactiver l'économiseur d'écran"

#~ msgid "<p>Inhibit the screensaver during fullscreen playback.</p>"
#~ msgstr "<p>Désactiver l'économiseur d'écran en lecture plein écran.</p>"

#~ msgid "OK"
#~ msgstr "OK"

#~ msgid "Display Color Adjustments"
#~ msgstr "Réglages des couleurs d'affichage"

#~ msgid "Contrast:"
#~ msgstr "Contraste :"

#~ msgid "Brightness:"
#~ msgstr "Luminosité :"

#~ msgid "Hue:"
#~ msgstr "Teinte :"

#~ msgid "Saturation:"
#~ msgstr "Saturation :"

#~ msgid "Display Crosstalk Calibration"
#~ msgstr "Calibrage du crosstalk d'affichage"

#~ msgid ""
#~ "<p>Please read the manual to find out<br>how to measure the crosstalk "
#~ "levels<br>of your display.</p>"
#~ msgstr ""
#~ "<p>Le manuel explique comment<br>mesurer le niveau de crosstalk<br>de "
#~ "votre affichage.</p>"

#~ msgid "Red:"
#~ msgstr "Rouge :"

#~ msgid "Green:"
#~ msgstr "Vert :"

#~ msgid "Blue:"
#~ msgstr "Bleu :"

#~ msgid "Rendering Quality Adjustments"
#~ msgstr "Réglages de la qualité de rendu"

#~ msgid "Rendering Quality:"
#~ msgstr "Qualité de rendu :"

#~ msgid "Zoom for wide videos"
#~ msgstr "Zoom pour les vidéos larges"

#~ msgid ""
#~ "<p>Set zoom level for videos that<br>are wider than the screen:<br>0: "
#~ "Show full video width.<br>1: Use full screen height.</p>"
#~ msgstr ""
#~ "<p>Réglage du zoom pour les vidéos qui<br>sont plus larges que l'écran :"
#~ "<br>0 : Pleine largeur.<br>1 : Pleine hauteur.</p>"

#~ msgid "Zoom:"
#~ msgstr "Zoom :"

#~ msgid "<p>Set the zoom level for videos that are wider than the screen.</p>"
#~ msgstr "<p>Niveau de zoom pour les vidéos plus larges que l'écran.</p>"

#~ msgid "Audio Settings"
#~ msgstr "Réglages audio"

#~ msgid "Audio device:"
#~ msgstr "Périphérique audio :"

#~ msgid ""
#~ "<p>Select the audio device.<br>This will take effect for the next started "
#~ "video.</p>"
#~ msgstr ""
#~ "<p>Choix du périphérique audio.<br>Ceci prendra effet à la prochaine "
#~ "lecture vidéo.</p>"

#~ msgid "Default"
#~ msgstr "Par défaut"

#~ msgid "Audio delay (ms):"
#~ msgstr "Retard audio (ms) :"

#~ msgid ""
#~ "<p>Set an audio delay, in milliseconds.<br>This is useful if audio and "
#~ "video are not in sync.</p>"
#~ msgstr ""
#~ "<p>Retard de la piste audio, en millisecondes.<br>Ceci est utile si audio "
#~ "et vidéo sont désynchronisés.</p>"

#~ msgid "Subtitle Settings"
#~ msgstr "Réglages des sous-titres"

#~ msgid ""
#~ "<p>These settings apply only to soft subtitles, not to bitmaps.<br>Some "
#~ "changes require a restart of the video to take effect.</p>"
#~ msgstr ""
#~ "<p>Ces réglages s'appliquent aux sous-titres textuels, pas aux bitmaps."
#~ "<br>Certains changements nécessitent de redémarrer la vidéo pour prendre "
#~ "effet.</p>"

#~ msgid "Encoding:"
#~ msgstr "Encodage :"

#~ msgid "<p>Set the subtitle character set encoding.</p>"
#~ msgstr "<p>Choisir l'encodage du jeux de caractères des sous-titres."

#~ msgid "Override font:"
#~ msgstr "Police de caractères :"

#~ msgid "<p>Override the subtitle font family.</p>"
#~ msgstr "<p>Force la police de caractères utilisée pour les sous-titres.</p>"

#~ msgid "Override font size:"
#~ msgstr "Taille de police :"

#~ msgid "<p>Override the subtitle font size.</p>"
#~ msgstr "<p>Force la taille de la police des sous-titres.</p>"

#~ msgid "Override scale factor:"
#~ msgstr "Facteur d'échelle :"

#~ msgid "<p>Override the subtitle scale factor.</p>"
#~ msgstr "<p>Force le facteur d'échelle des sous-titres.</p>"

#~ msgid "Override color:"
#~ msgstr "Couleur :"

#~ msgid "<p>Override the subtitle color.</p>"
#~ msgstr "<p>Force la couleur des sous-titres.</p>"

#~ msgid "Override shadow:"
#~ msgstr "Force l'ombre :"

#~ msgid "<p>Override the subtitle shadow.</p>"
#~ msgstr "<p>Force l'ombre des sous-titres.</p>"

#~ msgid "On"
#~ msgstr "Oui"

#~ msgid "Video Settings"
#~ msgstr "Réglages vidéo"

#~ msgid "Crop to aspect ratio:"
#~ msgstr "Retailler au facteur d'aspect :"

#~ msgid ""
#~ "<p>Set the real aspect ratio of the video, so that borders can be cropped."
#~ "</p>"
#~ msgstr ""
#~ "<p>Choix du véritable facteur d'aspect de la vidéo, pour retailler les "
#~ "bords noirs.</p>"

#~ msgid "Do not crop"
#~ msgstr "Ne pas retailler"

#~ msgid "Parallax:"
#~ msgstr "Parallaxe :"

#~ msgid ""
#~ "<p>Adjust parallax, from -1 to +1. This changes the separation of left "
#~ "and right view, and thus the perceived distance of the scene.</p>"
#~ msgstr ""
#~ "<p>Ajuster la parallaxe, de -1 à 1.  Ceci change la séparation des vues "
#~ "gauche et droite, et donc la distance perçue de la scène.</p>"

#~ msgid "Subtitle parallax:"
#~ msgstr "Parallaxe des sous-titres :"

#~ msgid ""
#~ "<p>Adjust subtitle parallax, from -1 to +1. This changes the perceived "
#~ "distance of the subtitles.</p>"
#~ msgstr ""
#~ "<p>Ajuster la parallaxe des sous-titres, de -1 à 1. Ceci change la "
#~ "distance perçue des sous-titres.</p>"

#~ msgid "Ghostbusting:"
#~ msgstr "Ghostbusting :"

#~ msgid ""
#~ "<p>Set the amount of crosstalk ghostbusting, from 0 to 1. You need to set "
#~ "the crosstalk levels of your display first. Note that crosstalk "
#~ "ghostbusting does not work with anaglyph glasses.</p>"
#~ msgstr ""
#~ "<p>Choisir le niveau de ghostbusting (élimination du crosstalk), de 0 à "
#~ "1. Vous devez régler le niveau de crosstalk de votre affichage d'abord. "
#~ "Le ghostbusting ne fonctionne pas avec les lunettes anaglyphes.</p>"

#~ msgid "SDI Output Settings"
#~ msgstr "Réglages de la sortie SDI"

#~ msgid "SDI Output Format:"
#~ msgstr "Format de sortie SDI :"

#~ msgid "<p>Select output format used for SDI output.</p>"
#~ msgstr "<p>Choisir le format de sortie SDI.</p>"

#~ msgid "Left stereo mode:"
#~ msgstr "Mode stéréo gauche :"

#~ msgid "<p>Select stereo mode used for left SDI output.</p>"
#~ msgstr "<p>Choisir le mode stéréo pour la sortie SDI gauche.</p>"

#~ msgid "Right stereo mode:"
#~ msgstr "Mode stéréo droit :"

#~ msgid "<p>Select stereo mode used for right SDI output.</p>"
#~ msgstr "<p>Choisir le mode stéréo utilisé pour la sortie SDI droite.</p>"

#~ msgid "Open device(s)"
#~ msgstr "Ouvrir le(s) périphérique(s)"

#~ msgid "<p>Choose a device type.</p>"
#~ msgstr "<p>Sélectionner un type de périphérique.</p>"

#~ msgid "<p>Choose a device.</p>"
#~ msgstr "<p>Sélectionner un périphérique</p>"

#~ msgid "<p>Set the X11 device string. Refer to the manual for details.</p>"
#~ msgstr ""
#~ "<p>Identifiant du périphérique X11. Voir le manuel pour les détails.</p>"

#~ msgid "First device:"
#~ msgstr "Premier périphérique :"

#~ msgid "Second device:"
#~ msgstr "Second périphérique :"

#~ msgid "Request frame size"
#~ msgstr "Résolution demandée"

#~ msgid ""
#~ "<p>Request a specific frame size from the device, e.g. 640x480. The "
#~ "device must support this frame size. Some devices require a frame size to "
#~ "be selected.</p>"
#~ msgstr ""
#~ "<p>Demande une résolution spécifique au périphérique, par ex. 640x480. Le "
#~ "périphérique doit supporter cette résolution. Certains périphériques "
#~ "exigent de sélectionner une résolution.</p>"

#~ msgid "Request frame rate"
#~ msgstr "Taux de rafraichissement demandé"

#~ msgid ""
#~ "<p>Request a specific frame rate from the device, e.g. 25/1. The device "
#~ "must support this frame rate. Some devices require a frame rate to be "
#~ "selected.</p>"
#~ msgstr ""
#~ "<p>Demander un taux de rafraichissement au périphérique, par ex. 25/1. Le "
#~ "périphérique doit supporter ce taux de rafraichissement. Certains "
#~ "périphériques exigent de sélectionner un taux de rafraichissement.<p>"

#~ msgid "Request MJPEG format"
#~ msgstr "Demander le format MJPEG"

#~ msgid ""
#~ "<p>Request MJPEG data from the input device. The device may ignore this "
#~ "request.</p>"
#~ msgstr ""
#~ "<p>Demander des données MJPEG au périphérique. Le périphérique peut "
#~ "ignorer cette requête.</p>"

#~ msgid "Cancel"
#~ msgstr "Annuler"

#~ msgid "&File"
#~ msgstr "&Fichier"

#~ msgid "&Open file(s)..."
#~ msgstr "&Ouvrir le(s) fichier(s)..."

#~ msgid "Open &URL(s)..."
#~ msgstr "Ouvrir le(s) &URL(s)..."

#~ msgid "Open &device(s)..."
#~ msgstr "Ouvrir le(s) périphérique(s)..."

#~ msgid "&Clear recent files"
#~ msgstr "Effacer les éléments récents"

#~ msgid "&Quit"
#~ msgstr "&Quitter"

#~ msgid "&Preferences"
#~ msgstr "&Préférences"

#~ msgid "&Fullscreen Settings..."
#~ msgstr "Réglages du mode &plein écran..."

#~ msgid "Display &Color Adjustments..."
#~ msgstr "Réglage des &couleurs de l'affichage..."

#~ msgid "Display Cross&talk Calibration..."
#~ msgstr "Calibrage du cross&talk de l'affichage..."

#~ msgid "Quality Adjustments..."
#~ msgstr "Réglage de qualité de rendu..."

#~ msgid "&Zoom for wide videos..."
#~ msgstr "&Zoom pour les vidéos larges..."

#~ msgid "&Audio Settings..."
#~ msgstr "Réglages &audio..."

#~ msgid "&Subtitle Settings..."
#~ msgstr "Réglage des &sous-titres..."

#~ msgid "Current &Video Settings..."
#~ msgstr "Réglages &vidéo..."

#~ msgid "SDI &Output Settings..."
#~ msgstr "Réglages de sortie SDI..."

#~ msgid "&Help"
#~ msgstr "Aide"

#~ msgid "&Manual..."
#~ msgstr "&Manuel..."

#~ msgid "&Website..."
#~ msgstr "Site &web..."

#~ msgid "&Keyboard Shortcuts"
#~ msgstr "Raccourcis clavier"

#~ msgid "&About"
#~ msgstr "&À propos"

#~ msgid "Tip"
#~ msgstr "Astuce"

#~ msgid ""
#~ "<p>You can select and open multiple files at once.</p><p>This is useful "
#~ "for example if you have extra subtitle files,<br>or if left and right "
#~ "view are stored in separate files.</p>"
#~ msgstr ""
#~ "<p>Vous pouvez sélectionner plusieurs fichiers en même temps.</p><p>C'est "
#~ "utile par exemple si vous avez des fichiers de sous-titres externes,<br> "
#~ "ou si les vues droite et gauche sont dans des fichiers séparés.</p>"

#~ msgid "Do not show this message again."
#~ msgstr "Ne plus montrer ce message"

#~ msgid "Open files"
#~ msgstr "Ouvrir des fichiers"

#~ msgid "Open URL(s)"
#~ msgstr "Ouvrir URL(s)"

#~ msgid "URL(s):"
#~ msgstr "URL(s) :"

#~ msgid "<p>Enter one or more space separated URLs.</p>"
#~ msgstr "<p>Entrez un ou plusieurs URLs séparés par des espaces.</p>"

#~ msgid "Cannot open manual."
#~ msgstr "Impossible d'ouvrir le manuel."

#~ msgid "Cannot open website."
#~ msgstr "Impossible d'ouvrir le site web."

#~ msgid "Keyboard Shortcuts"
#~ msgstr "Raccourcis clavier"

#~ msgid "Keyboard control:"
#~ msgstr "Raccourcis clavier:"

#~ msgid "Stop"
#~ msgstr "Stop"

#~ msgid "About %s"
#~ msgstr "À propos de %s"

#~ msgid "The %s 3D video player"
#~ msgstr "Le lecteur vidéo 3D %s"

#~ msgid ""
#~ "<p>%s version %s.</p><p>Copyright (C) 2014 the Bino developers.</"
#~ "p><p>This is free software. You may redistribute copies of it under the "
#~ "terms of the <a href=\"http://www.gnu.org/licenses/gpl.html\">GNU General "
#~ "Public License</a>. There is NO WARRANTY, to the extent permitted by law."
#~ "</p><p>See <a href=\"%s\">%s</a> for more information on this software.</"
#~ "p>"
#~ msgstr ""
#~ "<p>%s version %s.</p><p>Copyright (C) 2014 les développeurs Bino.</"
#~ "p><p>Ceci est un logiciel libre. Vous pouvez en distribuer des copies "
#~ "sous les termes de la <a href=\"http://www.gnu.org/licenses/gpl.html"
#~ "\">GNU General Public License</a>. Il n'y a AUCUNE GARANTIE, dans les "
#~ "limites autorisées par la loi.</p><p>Voir <a href=\"%s\">%s</a> pour plus "
#~ "d'informations sur ce logiciel.</p>"

#~ msgid "About"
#~ msgstr "À propos"

#~ msgid "Libraries"
#~ msgstr "Bibliothèques"

#~ msgid "Team"
#~ msgstr "Équipe"

#~ msgid "License"
#~ msgstr "Licence"

#~ msgid "Need at least OpenGL 2.1."
#~ msgstr "OpenGL 2.1 minimum requis."<|MERGE_RESOLUTION|>--- conflicted
+++ resolved
@@ -8,11 +8,7 @@
 msgstr ""
 "Project-Id-Version: bino 0.9.2\n"
 "Report-Msgid-Bugs-To: bino-list@nongnu.org\n"
-<<<<<<< HEAD
-"POT-Creation-Date: 2016-02-16 09:55+1100\n"
-=======
 "POT-Creation-Date: 2018-01-15 09:24+0100\n"
->>>>>>> 2d246094
 "PO-Revision-Date: 2012-06-05 10:45+0200\n"
 "Last-Translator: Frédéric Devernay <>\n"
 "Language-Team: French\n"
@@ -286,14 +282,8 @@
 msgstr "%s version %s"
 
 #: src/main.cpp:415
-<<<<<<< HEAD
-#, fuzzy
-msgid "Copyright (C) 2016 the Bino developers."
-msgstr "Copyright (C) 2014 les développeurs Bino."
-=======
 msgid "Copyright (C) 2018 the Bino developers."
 msgstr "Copyright (C) 2018 les développeurs Bino."
->>>>>>> 2d246094
 
 #: src/main.cpp:416
 msgid ""
