# Copyright (C) 2014 The Bino developers
# This file is distributed under the same license as the Bino package.
# Joe <cuchac@email.cz>, 2011-2014.
#
msgid ""
msgstr ""
"Project-Id-Version: bino 0.9.2\n"
"Report-Msgid-Bugs-To: bino-list@nongnu.org\n"
<<<<<<< HEAD
"POT-Creation-Date: 2016-02-16 09:55+1100\n"
=======
"POT-Creation-Date: 2018-01-15 09:24+0100\n"
>>>>>>> 2d246094
"PO-Revision-Date: 2011-04-10 17:23+0200\n"
"Last-Translator: Joe <cuchac@email.cz>\n"
"Language-Team: none\n"
"Language: cs\n"
"MIME-Version: 1.0\n"
"Content-Type: text/plain; charset=UTF-8\n"
"Content-Transfer-Encoding: 8bit\n"
"Plural-Forms: nplurals=3; plural=((n==1) ? 0 : (n>=2 && n<=4) ? 1 : 2);\n"
"X-Language: cs_CZ\n"
"X-Source-Language: C\n"

#: src/base/dbg.cpp:49
#, c-format
msgid "Caught signal %d (%s). Aborting."
msgstr "Obdržn signál %d (%s). Ukončuji se."

#: src/base/dbg.cpp:56
msgid "Unexpected exception."
msgstr "Neočekávaná výjimka."

#. TRANSLATORS: %s will be a mail address.
#: src/base/dbg.cpp:221
#, c-format
msgid "Report bugs to <%s>."
msgstr "Chyby hlaste na <%s>."

#: src/base/exc.cpp:52 src/base/exc.cpp:70 src/base/exc.cpp:104
#, c-format
msgid "Exception: %s"
msgstr "Výjimka: %s"

#: src/base/opt.cpp:168
#, c-format
msgid "Invalid option %s."
msgstr "Neplatná operace %s."

#: src/base/opt.cpp:172
#, c-format
msgid "Option --%s does not take an argument."
msgstr "Volba --%s nepřijímá žádný argument."

#: src/base/opt.cpp:177
#, c-format
msgid "Invalid option -%c."
msgstr "Neplatná volba -%c."

#: src/base/opt.cpp:186
#, c-format
msgid "Option --%s requires an argument."
msgstr "Volba --%s vyžaduje argument."

#: src/base/opt.cpp:191
#, c-format
msgid "Option -%c requires an argument."
msgstr "Volba -%c vyžaduje argument."

#: src/base/opt.cpp:212
#, c-format
msgid "Invalid argument for -%c."
msgstr "Neplatný argument pro -%c."

#: src/base/opt.cpp:216
#, c-format
msgid "Invalid argument for --%s."
msgstr "Neplatný argument pro --%s."

#: src/base/opt.cpp:239
#, c-format
msgid "Option --%s (-%c) is mandatory."
msgstr "Volba --%s (-%c) je povinná."

#: src/base/opt.cpp:243
#, c-format
msgid "Option --%s is mandatory."
msgstr "Volba --%s je povinná."

#: src/base/opt.cpp:257
msgid "Too few arguments."
msgstr "Příliš málo parametrů."

#: src/base/opt.cpp:262
msgid "Too many arguments."
msgstr "Příliš mnoho parametrů."

<<<<<<< HEAD
#: src/base/str.cpp:452
=======
#: src/base/str.cpp:459
>>>>>>> 2d246094
#, c-format
msgid "Cannot convert string to %s."
msgstr "Nelze převést text do %s."

<<<<<<< HEAD
#: src/base/str.cpp:986 src/base/str.cpp:1005 src/base/str.cpp:1016
#: src/base/str.cpp:1028
=======
#: src/base/str.cpp:993 src/base/str.cpp:1012 src/base/str.cpp:1023
#: src/base/str.cpp:1035
>>>>>>> 2d246094
#, c-format
msgid "Cannot convert %s to %s: %s"
msgstr "Nelze převést %s to %s: %s"

<<<<<<< HEAD
#: src/base/str.cpp:1034
=======
#: src/base/str.cpp:1041
>>>>>>> 2d246094
#, c-format
msgid "Cannot convert %s to %s."
msgstr "Nelze převést %s to %s."

#: src/base/pth.cpp:38 src/base/pth.cpp:48 src/base/pth.cpp:61
#: src/base/pth.cpp:74 src/base/pth.cpp:85 src/base/pth.cpp:95
#: src/base/pth.cpp:108 src/base/pth.cpp:116 src/base/pth.cpp:124
#: src/base/pth.cpp:204 src/base/pth.cpp:211 src/base/pth.cpp:225
#: src/base/pth.cpp:245
msgid "System function failed: "
msgstr "Systémová funkce selhala: "

#: src/base/tmr.cpp:63 src/base/tmr.cpp:72 src/base/tmr.cpp:81
msgid "Cannot get time."
msgstr "Nelze získat aktuální čas."

#: src/audio_output.cpp:117
msgid "No OpenAL device available."
msgstr "Není k dispozici žádné OpenAL zařízení."

#: src/audio_output.cpp:122 src/audio_output.cpp:128
#, c-format
msgid "OpenAL device '%s' is not available."
msgstr "OpenAL zařízení '%s' není k dispozici."

#: src/audio_output.cpp:122 src/lib_versions.cpp:121 src/lib_versions.cpp:159
#: src/media_data.cpp:1207 src/media_data.cpp:1230 src/media_data.cpp:1268
#: src/media_data.cpp:1273
msgid "unknown"
msgstr "neznámá"

#: src/audio_output.cpp:135
msgid "No OpenAL context available."
msgstr "Není k dispozici žádný OpenAL kontext."

#: src/audio_output.cpp:146
msgid "Cannot create OpenAL buffers."
msgstr "Nelze vytvořit OpenAL buffer."

#: src/audio_output.cpp:155
msgid "Cannot create OpenAL source."
msgstr "Nelze vytvořit OpenAL zdroj."

#: src/audio_output.cpp:168
msgid "Cannot set OpenAL source parameters."
msgstr "Nelze nastavit parametry OpenAL."

#: src/audio_output.cpp:222
msgid "Cannot check OpenAL source state."
msgstr "Nelze ověřit stav OpenAL zdroje."

#: src/audio_output.cpp:229
msgid "Cannot restart OpenAL source playback."
msgstr "Nelze znovu spustit přehrávání OpeanAL zdroje."

#: src/audio_output.cpp:406
#, c-format
msgid "No OpenAL format available for audio data format %s."
msgstr "Neexistuje vhodný OpenAL format pro daný audio formát %s."

#: src/audio_output.cpp:422
msgid "Cannot set OpenAL audio volume."
msgstr "Nelze nastavit hlasitost OpenAL zvuku."

#: src/audio_output.cpp:465
msgid "Cannot buffer initial OpenAL data."
msgstr "Nelze načíst počáteční data OpenAL."

#: src/audio_output.cpp:479
msgid "Cannot buffer OpenAL data."
msgstr "Nelze načíst OpenAL data."

#: src/audio_output.cpp:504
msgid "Cannot start OpenAL source playback."
msgstr "Nelze začít přehrávat OpeanAL zdroj."

#: src/audio_output.cpp:518
msgid "Cannot pause OpenAL source playback."
msgstr "Nelze přerušit přehrávání OpeanAL zdroje."

#: src/audio_output.cpp:527
msgid "Cannot unpause OpenAL source playback."
msgstr "Nelze pokračovat v přehrávání OpeanAL zdroje."

#: src/audio_output.cpp:536
msgid "Cannot stop OpenAL source playback."
msgstr "Nelze zastavit přehrávání OpeanAL zdroje."

#: src/audio_output.cpp:547
msgid "Cannot unqueue OpenAL source buffers."
msgstr "Nelze odpojit buffery OpeanAL zdroje."

#: src/command_file.cpp:63 src/command_file.cpp:79 src/command_file.cpp:125
#: src/main.cpp:402 src/media_object.cpp:877 src/media_object.cpp:1362
#: src/video_output.cpp:420
#, c-format
msgid "%s: %s"
msgstr "%s: %s"

#: src/command_file.cpp:174
#, c-format
msgid "%s: invalid command '%s'"
msgstr "%s: neplatný příkaz '%s'"

#: src/dispatch.cpp:167
msgid "Cannot connect to X server."
msgstr "Nelze se připojit k X serveru."

#: src/dispatch.cpp:183
msgid "No video to play."
msgstr "Nenalezeno žádné video."

#: src/dispatch.cpp:438 src/player_equalizer.cpp:87
msgid "No video streams found."
msgstr "Nebyly nalezeny žádné video stopy."

#: src/dispatch.cpp:455
msgid "Cannot set requested stereo layout: incompatible media."
msgstr "Nemohu nastavit požadovaný stereo formát: nekompatibilní vstup."

#: src/dispatch.cpp:470
#, c-format
msgid "Video stream %d not found."
msgstr "Video stopa %d nebyla nalezena."

#: src/dispatch.cpp:476
#, c-format
msgid "Audio stream %d not found."
msgstr "Zvuková stopa %d nebyla nalezena."

#: src/dispatch.cpp:484
#, c-format
msgid "Subtitle stream %d not found."
msgstr "Stopa titulků %d nebyla nalezena."

#: src/dispatch.cpp:559 src/main.cpp:796
msgid "This version of Bino was compiled without support for Equalizer."
msgstr "Tato verze Bina byla zkompilována bez podpory knihovny Equalizer."

#: src/lib_versions.cpp:183 src/lib_versions.cpp:195
msgid "not used"
msgstr "nevyužívá se"

#: src/lirc.cpp:63
msgid "Cannot initialize LIRC."
msgstr "Nemohu inicializovat LIRC."

#: src/lirc.cpp:69
msgid "Cannot set LIRC socket properties."
msgstr "Nelze nastavit parametry LIRC socketu."

#: src/lirc.cpp:76
msgid "Cannot read LIRC default configuration."
msgstr "Nelze získat výchozí nastavení LIRC."

#: src/lirc.cpp:91
#, c-format
msgid "Cannot read LIRC configuration file %s."
msgstr "Nelze přečíst LIRC konfigurační soubor %s."

#: src/lirc.cpp:119
msgid "Cannot get LIRC event; disabling LIRC support."
msgstr "Nelze získat událost z LIRC; vypínám podporu LIRC."

#: src/lirc.cpp:133
#, c-format
msgid "Received invalid command '%s' from LIRC."
msgstr "Obdržen neplatný příkaz '%s' z LIRC."

#: src/lirc.cpp:143
msgid "Cannot get command for LIRC code."
msgstr "Nelze získat příkaz pro daný LIRC kód."

#: src/main.cpp:414
#, c-format
msgid "%s version %s"
msgstr "%s verze %s"

#: src/main.cpp:415
<<<<<<< HEAD
#, fuzzy
msgid "Copyright (C) 2016 the Bino developers."
msgstr "Copyright (C) 2014 Bino vývojáři."
=======
msgid "Copyright (C) 2018 the Bino developers."
msgstr "Copyright (C) 2018 Bino vývojáři."
>>>>>>> 2d246094

#: src/main.cpp:416
msgid ""
"This is free software. You may redistribute copies of it under the terms of "
"the GNU General Public License. There is NO WARRANTY, to the extent "
"permitted by law."
msgstr ""
"Tento program je svobodný software. Můžete jej šířit a modifikovat podle "
"ustanovení GNU General Public License.Tento program je rozšiřován v naději, "
"že bude užitečný, avšak BEZ JAKÉKOLI ZÁRUKY; neposkytují se ani odvozené "
"záruky PRODEJNOSTI anebo VHODNOSTI PRO URČITÝ ÚČEL."

#: src/main.cpp:419
msgid "Platform:"
msgstr "Platforma:"

#: src/main.cpp:421
msgid "Libraries used:"
msgstr "Použité knihovny:"

#. TRANSLATORS: This is the --help text. Please keep the line length limited.
#. * The --help output should look good with a line width of 80 characters.
#: src/main.cpp:434
msgid "Usage:"
msgstr "Použití:"

#: src/main.cpp:436
msgid "Options:"
msgstr "Volby:"

#: src/main.cpp:437
msgid "Print help"
msgstr "Zobrazit návod"

#: src/main.cpp:438
msgid "Print version"
msgstr "Zobrazit verzi"

#: src/main.cpp:439
msgid "Do not use the GUI, just show a plain window"
msgstr "Nezobrazovat ovládací panely. Zobrazit pouze okno s videem"

#: src/main.cpp:440
msgid "Append all log messages to the given file"
msgstr "Všechny zpávy logu zapsat do souboru"

#: src/main.cpp:441
msgid "Set log level (debug/info/warning/error/quiet)"
msgstr "Nastavit detail logování (debug/info/warning/error/quiet)"

#: src/main.cpp:442
msgid "Print a list of known audio devices and exit"
msgstr "Vypsat seznam všech zvukových zařízení a skončit"

#: src/main.cpp:443
msgid "Use audio device number N (N=0 is the default)"
msgstr "Použít zvukové zařízení číslo N (N=0 je výchozí)"

#: src/main.cpp:444
msgid "Delay audio by D milliseconds (default 0)"
msgstr "Zpoždění zvuku o D milisekund (výchozí 0)"

#: src/main.cpp:445
msgid "Set audio volume (0 to 1, default 1)"
msgstr "Nastavit hlasitost zvuku (0 až 1, výchozí 1)"

#: src/main.cpp:446
msgid "Mute audio"
msgstr "Ztišit zvuk"

#: src/main.cpp:447
msgid "Type of input device: default, firewire, x11"
msgstr "Typ vstupního zařízení: výchozí, firewire, x11"

#: src/main.cpp:448
msgid "Request frame size WxH from input device"
msgstr "Vynutit velikost obrazu ze vstupního zařízení"

#: src/main.cpp:449
msgid "Request frame rate N/D from input device"
msgstr "Vynutit snímkovou frekvenci ze vstupního zařízení"

#: src/main.cpp:450
msgid "Request device format 'default' or 'mjpeg'"
msgstr "Vynutit formát zařízení 'výchozí' nebo 'mjpeg'"

#: src/main.cpp:451
msgid "Read commands from a file"
msgstr "Číst příkazy ze souboru"

#: src/main.cpp:452
msgid "Use the given LIRC configuration file"
msgstr "Použít daný LIRC konfigurační soubor"

#: src/main.cpp:453
msgid "This option can be used more than once"
msgstr "Tuto volbu je možné použít vícekrát"

#: src/main.cpp:454
msgid "Output quality (0=fastest to 4=best/default)"
msgstr "Kvalita výstupu (0=nejrychlejší, 4=nejkvalitnější/výchozí)"

#: src/main.cpp:455
msgid "Select video stream (1-n, depending on input)"
msgstr "Vyber stopu videa (1-n v závislosti na vstupu)"

#: src/main.cpp:456
msgid "Select audio stream (1-n, depending on input)"
msgstr "Vyber stopu zvuku (1-n v závislosti na vstupu)"

#: src/main.cpp:457
msgid "Select subtitle stream (0-n, dep. on input)"
msgstr "Vyber stopu titulků (0-n v závislosti na vstupu)"

#: src/main.cpp:458
msgid "Select input type (default autodetect):"
msgstr "Vyber typ vstupu (výchozí je automatická detekce):"

#: src/main.cpp:459
msgid "2D"
msgstr "2D"

#: src/main.cpp:460
msgid "Separate streams, left first"
msgstr "Oddělené stopy, levá první"

#: src/main.cpp:461
msgid "Separate streams, right first"
msgstr "Oddělené stopy, pravá první"

#: src/main.cpp:462
msgid "Alternating, left first"
msgstr "Střídající se snímky, levý první"

#: src/main.cpp:463
msgid "Alternating, right first"
msgstr "Střídající se snímky, pravý první"

#: src/main.cpp:464 src/main.cpp:479
msgid "Top/bottom"
msgstr "Nahoře/Dole"

#: src/main.cpp:465 src/main.cpp:480
msgid "Top/bottom, half height"
msgstr "Nahoře/Dole, poloviční výška"

#: src/main.cpp:466
msgid "Bottom/top"
msgstr "Dole/Nahoře"

#: src/main.cpp:467
msgid "Bottom/top, half height"
msgstr "Dole/Nahoře, poloviční výška"

#: src/main.cpp:468 src/main.cpp:481
msgid "Left/right"
msgstr "Levá/Pravá"

#: src/main.cpp:469 src/main.cpp:482
msgid "Left/right, half width"
msgstr "Levá/Pravá, poloviční šířka"

#: src/main.cpp:470
msgid "Right/left"
msgstr "Pravá/Levá"

#: src/main.cpp:471
msgid "Right/left, half width"
msgstr "Pravá/Levá, poloviční šířka"

#: src/main.cpp:472 src/main.cpp:483
msgid "Even/odd rows"
msgstr "Sudé/Liché řádky"

#: src/main.cpp:473
msgid "Odd/even rows"
msgstr "Liché/Sudé řádky"

#: src/main.cpp:474
msgid "Select output type:"
msgstr "Vyber typ výstupu:"

#: src/main.cpp:475
msgid "OpenGL stereo"
msgstr "OpenGL stereo"

#: src/main.cpp:476
msgid "Left/right alternating"
msgstr "Levá/Pravá, střídající se"

#: src/main.cpp:477
msgid "Left view"
msgstr "Levý obraz"

#: src/main.cpp:478
msgid "Right view"
msgstr "Pravý obraz"

#: src/main.cpp:484
msgid "Even/odd columns"
msgstr "Sudé/Liché sloupce"

#: src/main.cpp:485
msgid "Checkerboard pattern"
msgstr "Šachovnice"

#: src/main.cpp:486
msgid "HDMI frame packing mode"
msgstr "HDMI režim"

#: src/main.cpp:487
msgid "Red/cyan glasses, monochrome"
msgstr "Červené/azurové brýle, stupně šedi"

#: src/main.cpp:488
msgid "Red/cyan glasses, half color"
msgstr "Červené/azurové brýle, polotóny"

#: src/main.cpp:489
msgid "Red/cyan glasses, full color"
msgstr "Červené/azurové brýle, plné tóny"

#: src/main.cpp:490
msgid "Red/cyan glasses, Dubois"
msgstr "Červené/azurové brýle, kvalitní Dubois metoda"

#: src/main.cpp:491
msgid "Green/magenta glasses, monochrome"
msgstr "Zelené/purpurové brýle, stupně šedi"

#: src/main.cpp:492
msgid "Green/magenta glasses, half color"
msgstr "Zelené/purpurové brýle, polotóny"

#: src/main.cpp:493
msgid "Green/magenta glasses, full color"
msgstr "Zelené/purpurové brýle, plné tóny"

#: src/main.cpp:494
msgid "Green/magenta glasses, Dubois"
msgstr "Zelené/purpurové brýle, kvalitní Dubois metoda"

#: src/main.cpp:495
msgid "Amber/blue glasses, monochrome"
msgstr "Jantarové/modré brýle, stupně šedi"

#: src/main.cpp:496
msgid "Amber/blue glasses, half color"
msgstr "Jantarové/modré brýle, polotóny"

#: src/main.cpp:497
msgid "Amber/blue glasses, full color"
msgstr "Jantarové/modré brýle, plné tóny"

#: src/main.cpp:498
msgid "Amber/blue glasses, Dubois"
msgstr "Jantarové/modré brýle, kvalitní Dubois metoda"

#: src/main.cpp:499
msgid "Red/green glasses, monochrome"
msgstr "Červené/zelené brýle, stupně šedi"

#: src/main.cpp:500
msgid "Red/blue glasses, monochrome"
msgstr "Červené/modré brýle, stupně šedi"

#: src/main.cpp:501
msgid "Multi-display via Equalizer (2D setup)"
msgstr "Režim více obrazovek přes Equalizer (2D)"

#: src/main.cpp:502
msgid "Multi-display via Equalizer (3D setup)"
msgstr "Režim více obrazovek přes Equalizer (3D)"

#: src/main.cpp:503
msgid "Swap left/right view"
msgstr "Prohoď levý/pravý obraz"

#: src/main.cpp:504
msgid "Fullscreen"
msgstr "Celá obrazovka"

#: src/main.cpp:505
msgid "Use the listed screens in fullscreen mode"
msgstr "Použij uvedené obrazovky pro celoobrazový režim"

#: src/main.cpp:506
msgid "Screen numbers start with 1"
msgstr "Obrazovky se číslují od jedničky"

#: src/main.cpp:507
msgid "An empty list defaults to the primary screen"
msgstr "Prázdný seznam použije výchozí obrazovku"

#: src/main.cpp:508
msgid "Flip left view vertically when fullscreen"
msgstr "V celoobrazovém režimu překlop levý obraz vertikálně"

#: src/main.cpp:509
msgid "Flop left view horizontally when fullscreen"
msgstr "V celoobrazovém režimu překlop levý obraz horizontálně"

#: src/main.cpp:510
msgid "Flip right view vertically when fullscreen"
msgstr "V celoobrazovém režimu překlop pravý obraz vertikálně"

#: src/main.cpp:511
msgid "Flop right view horizontally when fullscreen"
msgstr "V celoobrazovém režimu překlop pravý obraz horizontálně"

#: src/main.cpp:512
msgid "Use DLP 3-D Ready Sync when fullscreen"
msgstr "Použij DLP 3-D Ready Sync v celoobrazovém režimu"

#: src/main.cpp:513
msgid "Set zoom for wide videos (0=off to 1=full)"
msgstr "Nastav přiblížení pro široká videa (0=vypnuto, 1=celé)"

#: src/main.cpp:514
msgid "Crop video to given aspect ratio (0:0=off)"
msgstr "Ořízni video  na daný poměr stran (0:0=vypnuto)"

#: src/main.cpp:515
msgid "Center window on screen"
msgstr "Vycentruj okno na obrazovce"

#: src/main.cpp:516
msgid "Set subtitle encoding"
msgstr "Nastav kódovou stránku titulků"

#: src/main.cpp:517
msgid "Set subtitle font name"
msgstr "Nastav písmo pro titulků"

#: src/main.cpp:518
msgid "Set subtitle font size"
msgstr "Nastav velikost titulků"

#: src/main.cpp:519
msgid "Set subtitle scale factor"
msgstr "Nastav zvětšní titulků"

#: src/main.cpp:520
msgid "Set subtitle color, in [AA]RRGGBB format"
msgstr "Nastav barvu titulků ve formátu [AA]RRGGBB"

#: src/main.cpp:521
msgid "Set subtitle shadow, -1=default, 0=off, 1=on"
msgstr "Nastav stín titulků (-1=výchozí, 0=vypnuto, 1=zapnuto)"

#: src/main.cpp:522
msgid "Subtitle parallax adjustment (-1 to +1)"
msgstr "Nastavení paralaxu titulků (-1 až +1)"

#: src/main.cpp:523
msgid "Parallax adjustment (-1 to +1)"
msgstr "Nastavení paralaxu (-1 až +1)"

#: src/main.cpp:524
msgid "Crosstalk leak level (0 to 1)"
msgstr "Crosstalk leak (0 až 1)"

#: src/main.cpp:525
msgid "Comma-separated values for R,G,B"
msgstr "Čárkami oddělené hodnoty pro R,G,B"

#: src/main.cpp:526
msgid "Amount of ghostbusting to apply (0 to 1)"
msgstr "Míra ghostbustingu (0 až 1)"

#: src/main.cpp:527
msgid "Benchmark mode (no audio, show fps)"
msgstr "Měření výkonu (vypnutý zvuk, zobrazené počty snímků za vteřinu)"

#: src/main.cpp:528
msgid "Frame rate divisor for display refresh rate"
msgstr "Dělitel obnovovací frekvence monitoru"

#: src/main.cpp:529
msgid "Default is 0 for benchmark mode, 1 otherwise"
msgstr "Výchozi: 0 pro měření výkonu, jinak 1 "

#: src/main.cpp:530
msgid "Loop the input media"
msgstr "Opakování vstupních souborů"

#: src/main.cpp:531
msgid "Set SDI output format"
msgstr "Nastav výstupní SDI formát"

#: src/main.cpp:533
msgid "Interactive control:"
msgstr "Ovládací tlačítka:"

#: src/main.cpp:534
msgid "ESC"
msgstr "ESC"

#: src/main.cpp:534
msgid "Leave fullscreen mode, or quit"
msgstr "Ukončit celoobrazový režim nebo skončit"

#: src/main.cpp:535
msgid "Quit"
msgstr "Skončit"

#: src/main.cpp:536
msgid "SPACE"
msgstr "Mezerník"

#: src/main.cpp:536
msgid "Pause / unpause"
msgstr "Pauza"

#: src/main.cpp:537
msgid "Toggle fullscreen"
msgstr "Přepnout celoobrazový režim"

#: src/main.cpp:538
msgid "Center window"
msgstr "Vycentrovat okno"

#: src/main.cpp:539
msgid "Swap left/right eye"
msgstr "Prohoď levé/pravé oko"

#: src/main.cpp:540
msgid "Cycle through available video streams"
msgstr "Přepni na další dostupnou stopu videa"

#: src/main.cpp:541
msgid "Cycle through available audio streams"
msgstr "Přepni na další dostupnou zvukovou stopu"

#: src/main.cpp:542
msgid "Cycle through available subtitle streams"
msgstr "Přepni na další dostupnou stopu titulků"

#: src/main.cpp:543
msgid "Adjust contrast"
msgstr "Uprav kontrast"

#: src/main.cpp:544
msgid "Adjust brightness"
msgstr "Uprav jas"

#: src/main.cpp:545
msgid "Adjust hue"
msgstr "Uprav odstín"

#: src/main.cpp:546
msgid "Adjust saturation"
msgstr "Uprav sytost"

#: src/main.cpp:547
msgid "Adjust parallax"
msgstr "Uprav parallax"

#: src/main.cpp:548
msgid "Adjust ghostbusting"
msgstr "Uprav ghostbusting"

#: src/main.cpp:549
msgid "Adjust zoom for wide videos"
msgstr "Uprav zvětšní pro široká videa"

#: src/main.cpp:550
msgid "Adjust audio volume"
msgstr "Uprav hlasitost zvuku"

#: src/main.cpp:551
msgid "Toggle audio mute"
msgstr "Přepni ztišení zvuku"

#: src/main.cpp:552
msgid "Step a single video frame forward"
msgstr "Přejdi na další snímek videa"

#: src/main.cpp:553
msgid "left, right"
msgstr "levá, pravá"

#: src/main.cpp:553
msgid "Seek 10 seconds backward / forward"
msgstr "<p>Přeskoč 10 vteřin zpět / vpřed</p>"

#: src/main.cpp:554
msgid "down, up"
msgstr "nahoru, dolů"

#: src/main.cpp:554
msgid "Seek 1 minute backward / forward"
msgstr "<p>Přeskoč 1 minutu zpět / vpřed</p>"

#: src/main.cpp:555
msgid "page down, page up"
msgstr "page down, page up"

#: src/main.cpp:555
msgid "Seek 10 minutes backward / forward"
msgstr "<p>Přeskoč 10 minut zpět / vpřed</p>"

#: src/main.cpp:556
msgid "Mouse click"
msgstr "Kliknutí myší"

#: src/main.cpp:556
msgid "Seek according to horizontal click position"
msgstr "Vyhledat podle horizontální pozice kliknutí"

#: src/main.cpp:557
msgid "Media keys"
msgstr "Multimediální klávesy"

#: src/main.cpp:557
msgid "Media keys should work as expected"
msgstr "Multimediální klávesy by měly fungovat dle očekávání"

#: src/main.cpp:627
msgid "No audio devices known."
msgstr "Není známé žádné zvukové zařízení."

#: src/main.cpp:642
msgid "Benchmark mode: audio and time synchronization disabled."
msgstr "Měření výkonu, synchronizace zvuku a času je vypnuta."

#: src/main.cpp:656
#, c-format
msgid "Unknown mode %s."
msgstr "Neznámý režim: %s."

#: src/main.cpp:788
msgid "This version of Bino was compiled without support for LIRC."
msgstr "Tato verze Bina byla zkompilována bez podpory knihovny LIRC."

#. TRANSLATORS: This is a very short string describing the video size and aspect ratio.
#: src/media_data.cpp:1075
#, c-format
msgid "%dx%d, %.3g:1"
msgstr "%dx%d, %.3g:1"

#. TRANSLATORS: This is a very short string describing the audio language, channels, frequency, and bits.
#: src/media_data.cpp:1206
#, c-format
msgid "%s, %d ch., %g kHz, %d bit"
msgstr "%s, %d ch., %g kHz, %d bit"

#: src/media_input.cpp:276
msgid "Input:"
msgstr "Vstup:"

#: src/media_input.cpp:281
#, c-format
msgid "Video %s: %s"
msgstr "Video %s: %s"

#: src/media_input.cpp:286
msgid "No video."
msgstr "Žádná video stopa."

#: src/media_input.cpp:292
#, c-format
msgid "Audio %s: %s"
msgstr "Zvuk %s: %s"

#: src/media_input.cpp:297
msgid "No audio."
msgstr "Žádná zvuková stopa."

#: src/media_input.cpp:303
#, c-format
msgid "Subtitle %s: %s"
msgstr "Titulky %s: %s"

#: src/media_input.cpp:308
msgid "No subtitle."
msgstr "Žádné titulky."

#: src/media_input.cpp:310
#, c-format
msgid "Duration: %g seconds"
msgstr "Délka: %g sekund"

#: src/media_input.cpp:313
#, c-format
msgid "Stereo layout: %s"
msgstr "Stereo režim: %s"

#: src/media_object.cpp:687
#, c-format
msgid "%s video stream %d: Unsupported stereo layout %s."
msgstr "%s video stopa %d: Nepodporovaný stereo režim %s."

#: src/media_object.cpp:727
#, c-format
msgid "%s audio stream %d: Cannot handle audio with %d channels."
msgstr "%s zvuková stopa %d: Nemohu přehrát zvukovou stopu s %d kanály."

#: src/media_object.cpp:781
#, c-format
msgid "%s audio stream %d: Cannot handle audio with sample format %s."
msgstr "%s zvuková stopa %d: Nemohu přehrát zvukovou stopu ve formátu %s."

#: src/media_object.cpp:852
#, c-format
msgid "No support available for %s device."
msgstr "Zařízení %s není podporováno."

#: src/media_object.cpp:853
msgid "Firewire"
msgstr "Firewire"

#: src/media_object.cpp:854
msgid "X11"
msgstr "X11"

#: src/media_object.cpp:855
msgid "default"
msgstr "výchozí"

#: src/media_object.cpp:888
#, c-format
msgid "%s: Cannot read stream info: %s"
msgstr "%s: Nemohu přečíst informace o stopě: %s"

#: src/media_object.cpp:936
#, c-format
msgid "%s stream %d: Cannot open %s: %s"
msgstr "%s stopa %d: Nemohu otevřít %s: %s"

#: src/media_object.cpp:937
msgid "video codec"
msgstr "video kodek"

#: src/media_object.cpp:938
msgid "audio codec"
msgstr "zvukový kodek"

#: src/media_object.cpp:939
msgid "subtitle codec"
msgstr "kodek titulků"

#: src/media_object.cpp:940
msgid "data"
msgstr "data"

#: src/media_object.cpp:941
msgid "codec not supported"
msgstr "kodek není podporován"

#: src/media_object.cpp:951
#, c-format
msgid "%s video stream %d: Invalid frame size."
msgstr "%s video stopa %d: Špatná velikost obrazu."

#: src/media_object.cpp:1004
#, c-format
msgid "%s video stream %d: Cannot initialize conversion context."
msgstr "%s video stopa %d: Nemohu vytvořit conversion context."

#: src/media_object.cpp:1067
#, c-format
msgid "Video stream %d: %s / %s, %g seconds"
msgstr "Video stopa %d: %s / %s, %g sekund"

#: src/media_object.cpp:1071
#, c-format
msgid "Using up to %d threads for decoding."
msgstr "Využívám až %d vláken pro dekódování."

#: src/media_object.cpp:1076
#, c-format
msgid "Audio stream %d: %s / %s, %g seconds"
msgstr "Zvuková stopa %d: %s / %s, %g sekund"

#: src/media_object.cpp:1083
#, c-format
msgid "Subtitle stream %d: %s / %s, %g seconds"
msgstr "Titulky %d: %s / %s, %g sekund"

#: src/media_object.cpp:1090
msgid "No usable streams."
msgstr "Žádná použitelná stopa."

#: src/media_object.cpp:1378 src/media_object.cpp:1408
#: src/media_object.cpp:1438
#, c-format
msgid "%s: Cannot duplicate packet."
msgstr "%s: Nemohu duplikovat paket."

#: src/media_object.cpp:1531
#, c-format
msgid "%s video stream %d: Dropping %dx%d frame"
msgstr "%s video stopa %d: Zahazuji %dx%d snímek."

#: src/media_object.cpp:2041
#, c-format
msgid "%s: Seeking failed."
msgstr "%s: Vyhledávání selhalo."

#: src/player.cpp:437
#, c-format
msgid "Video: delay %g seconds/%g frames; dropping next frame."
msgstr "Video: zpoždění %g sekund/%g snímků; zahazuji následující snímek."

#: src/player.cpp:453
#, c-format
msgid "FPS: %.2f"
msgstr "FPS: %.2f"

#: src/player_equalizer.cpp:119
msgid "Reading input frame failed."
msgstr "Selhalo čtení snímku."

#: src/player_equalizer.cpp:168 src/video_output_qt.cpp:687
#: src/video_output_qt.cpp:694
msgid "Waiting for subtitle renderer initialization..."
msgstr "Čekám na inicializaci vykreslování titulků..."

#: src/player_equalizer.cpp:382
msgid "No canvas in Equalizer configuration."
msgstr "V konfiguraci Equalizeru není nastaveno plátno."

#: src/player_equalizer.cpp:389
#, c-format
msgid "Equalizer canvas: %gx%g, aspect ratio %g:1"
msgstr "Equalizer plátno: %gx%g, poměr stran %g:1"

#: src/player_equalizer.cpp:736
msgid "Init data mapping failed."
msgstr "Počáteční mapování dat selhalo."

#: src/player_equalizer.cpp:742
msgid "Frame data mapping failed."
msgstr "Mapování dat snímku selhalo."

#: src/player_equalizer.cpp:755
msgid "Video player initialization failed."
msgstr "Nepodařilo se inicializovat přehrávač videa."

#: src/player_equalizer.cpp:870
msgid ""
"This OpenGL implementation does not support OpenGL 2.1 and framebuffer "
"objects."
msgstr "OpenGL nepodporuje verzi 2.1 a framebuffer objekty."

#: src/player_equalizer.cpp:1048
msgid "Equalizer initialization failed."
msgstr "Chyba inicializace Equalizeru."

#: src/player_equalizer.cpp:1056
msgid "Cannot get equalizer configuration."
msgstr "Nelze získat nastavení Equalizeru."

#: src/player_equalizer.cpp:1072
msgid "Equalizer configuration initialization failed."
msgstr "Nelze získat nastavení Equalizeru."

#: src/subtitle_renderer.cpp:223
msgid "Cannot initialize LibASS."
msgstr "Nemohu inicializovat LibASS."

#: src/subtitle_renderer.cpp:232
msgid "Cannot initialize LibASS renderer."
msgstr "Nemohu inicializovat vykreslování LibASS."

#: src/subtitle_renderer.cpp:404
msgid "Cannot initialize LibASS track."
msgstr "Nemohu inicializovat LibASS stopu."

#: src/subtitle_renderer.cpp:415
#, c-format
msgid "Subtitle character set conversion failed: %s"
msgstr "Konverze kódování titulků selhala: %s"

#: src/video_output.cpp:351
#, c-format
msgid "OpenGL error 0x%04X."
msgstr "OpenGL chyba 0x%04X."

#: src/video_output.cpp:363
#, c-format
msgid "OpenGL Framebuffer status error 0x%04X."
msgstr "OpenGL Framebuffer chyba 0x%04X."

#: src/video_output.cpp:411
#, c-format
msgid "OpenGL %s '%s': compiler warning:"
msgstr "OpenGL %s '%s': varování při kompilaci:"

#: src/video_output.cpp:412 src/video_output.cpp:417
msgid "vertex shader"
msgstr "vertex shader"

#: src/video_output.cpp:412 src/video_output.cpp:417
msgid "fragment shader"
msgstr "fragment shader"

#: src/video_output.cpp:416
#, c-format
msgid "OpenGL %s '%s': compilation failed."
msgstr "OpenGL %s '%s': selhala kompilace."

#: src/video_output.cpp:419 src/video_output.cpp:496
msgid "unknown error"
msgstr "neznámá chyba"

#: src/video_output.cpp:492
#, c-format
msgid "OpenGL program '%s': linker warning:"
msgstr "OpenGL program '%s': varování linkeru:"

#: src/video_output.cpp:495
#, c-format
msgid "OpenGL program '%s': linking failed."
msgstr "OpenGL program '%s': selhalo linkování."

#: src/video_output.cpp:1556 src/video_output.cpp:1700
msgid "Cannot create a PBO buffer."
msgstr "Nemohu vytvořit PBO buffer."

#: src/video_output_qt.cpp:293 src/video_output_qt.cpp:536
#: src/video_output_qt.cpp:733 src/video_output_qt.cpp:745
#: src/video_output_qt.cpp:766
msgid "Error"
msgstr "Chyba"

#: src/video_output_qt.cpp:638
#, c-format
msgid "Cannot initialize GLEW: %s"
msgstr "Nemohu inicializovat GLEW: %s"

#: src/video_output_qt.cpp:658
msgid "This OpenGL implementation does not support required features."
msgstr "OpenGL nepodporuje potřebné funkce."

#: src/video_output_qt.cpp:685
msgid "Please wait"
msgstr "Prosím čekejte"

#: src/video_output_qt.cpp:745
msgid "Cannot get valid OpenGL context."
msgstr "Nemohu získat platný OpenGL context."

#: src/video_output_qt.cpp:756
msgid "The display does not support OpenGL stereo mode."
msgstr "Stereo OpenGL režim není podporován."

#: src/video_output_qt.cpp:761
msgid "Cannot set OpenGL context format."
msgstr "Nemohu nastavit OpenGL formát."

#: src/video_output_qt.cpp:865
msgid "Cannot suspend screensaver."
msgstr "Nelze zakázat spořič obrazovky."

#: src/video_output_qt.cpp:880
msgid "Cannot resume screensaver."
msgstr "Nelze povolit spořič obrazovky."

#~ msgid "Video:"
#~ msgstr "Video:"

#~ msgid "<p>Select the video stream.</p>"
#~ msgstr "<p>Vyber video stopu.</p>"

#~ msgid "Audio:"
#~ msgstr "Zvuk:"

#~ msgid "<p>Select the audio stream.</p>"
#~ msgstr "<p>Vyber zvukovou stopu.</p>"

#~ msgid "Subtitle:"
#~ msgstr "Titulky:"

#~ msgid "<p>Select the subtitle stream.</p>"
#~ msgstr "<p>Vyber stopu titulků.</p>"

#~ msgid "<p>Set the 3D layout of the video stream.</p>"
#~ msgstr "<p>Nastav 3D formát videa.</p>"

#~ msgid "Output:"
#~ msgstr "Výstup:"

#~ msgid "<p>Set the 3D output type for your display.</p>"
#~ msgstr "<p>Nastav 3D formát výstupu vašeho monitoru.</p>"

#~ msgid "Swap left/right"
#~ msgstr "Prohoď levou/pravou"

#~ msgid ""
#~ "<p>Swap the left and right view. Use this if the 3D effect seems wrong.</"
#~ "p>"
#~ msgstr ""
#~ "<p>Prohoď levou a pravou. Použijte, pokud je 3D efekt špatný (obrácený)</"
#~ "p>"

#~ msgid "Off"
#~ msgstr "Žádné"

#~ msgid ""
#~ "<p>This slider shows the progress during video playback, and can be used "
#~ "to seek in the video.</p>"
#~ msgstr ""
#~ "<p>Tento posuvník zobrazuje pozici přehrávaného videa, můžete ho použít "
#~ "pro vyhledávání ve videu.</p>"

#~ msgid "<p>Elapsed / total time.</p>"
#~ msgstr "<p>Uplynulý / celkový čas.</p>"

#~ msgid "<p>Toggle audio mute.</p>"
#~ msgstr "<p>Přepnout ztišení zvuku.</p>"

#~ msgid "<p>Adjust audio volume.</p>"
#~ msgstr "<p>Upravit hlasitost zvuku.</p>"

#~ msgid "<p>Play.</p>"
#~ msgstr "<p>Spustit.</p>"

#~ msgid "<p>Pause.</p>"
#~ msgstr "<p>Pozastav.</p>"

#~ msgid "<p>Stop.</p>"
#~ msgstr "<p>Zastav.</p>"

#~ msgid "<p>Toggle loop mode.</p>"
#~ msgstr "<p>Přepnout přehrávání ve smyčce.</p>"

#~ msgid ""
#~ "<p>Switch to fullscreen mode. You can leave fullscreen mode by pressing "
#~ "the f key.</p>"
#~ msgstr ""
#~ "<p>Přepni do režimu celé obrazovky. Tento režim můžete ukončit stiskem "
#~ "tlačítka f</p>"

#~ msgid "<p>Center the video area on your screen.</p>"
#~ msgstr "<p>Vycentruj video na středu obrazovky.</p>"

#~ msgid "<p>Seek backward 10 minutes.</p>"
#~ msgstr "<p>Přeskoč 10 minut zpět.</p>"

#~ msgid "<p>Seek backward 1 minute.</p>"
#~ msgstr "<p>Přeskoč 1 minutu zpět.</p>"

#~ msgid "<p>Seek backward 10 seconds.</p>"
#~ msgstr "<p>Přeskoč 10 vteřin zpět.</p>"

#~ msgid "<p>Seek forward 10 seconds.</p>"
#~ msgstr "<p>Přeskoč 10 vteřin dopředu.</p>"

#~ msgid "<p>Seek forward 1 minute.</p>"
#~ msgstr "<p>Přeskoč 1 minutu dopředu.</p>"

#~ msgid "<p>Seek forward 10 minutes.</p>"
#~ msgstr "<p>Přeskoč 10 minut dopředu.</p>"

#~ msgid "Fullscreen/Multiscreen Settings"
#~ msgstr "Nastavení Celoobrazového/Víceobrazového režimu"

#~ msgid "Configure fullscreen mode:"
#~ msgstr "Nastavení celoobrazového režimu:"

#~ msgid "<p>Select the screens to use in fullscreen mode.</p>"
#~ msgstr "<p>Vyber obrazovky, které budou použity v celoobrazovém režimu.</p>"

#~ msgid "Single screen:"
#~ msgstr "Jedna obrazovka:"

#~ msgid "<p>Use a single screen for fullscreen mode.</p>"
#~ msgstr "<p>Použij jednu obrazovku pro celoobrazový režim.</p>"

#~ msgid "Primary screen"
#~ msgstr "Primární obrazovka"

#~ msgid "Screen %d"
#~ msgstr "Obrazovka %d"

#~ msgid "Dual screen:"
#~ msgstr "Dvě obrazovky:"

#~ msgid "<p>Use two screens for fullscreen mode.</p>"
#~ msgstr "<p>Použij dvě obrazovky pro celoobrazový režim.</p>"

#~ msgid "Multi screen:"
#~ msgstr "Více obrazovek:"

#~ msgid "<p>Use multiple screens for fullscreen mode.</p>"
#~ msgstr "<p>Použij více obrazovek pro celoobrazový režim.</p>"

#~ msgid "<p>Comma-separated list of screens to use for fullscreen mode.</p>"
#~ msgstr ""
#~ "<p>Seznam obrazovek pro použití v celoobrazovém režimu, oddělený čárkou.</"
#~ "p>"

#~ msgid "When in fullscreen mode,"
#~ msgstr "V celoobrazovém režimu,"

#~ msgid "<p>Set special left/right view handling for fullscreen mode.</p>"
#~ msgstr ""
#~ "<p>Nastav zvláštní chování pravého/levého obrazu při celoobrazovém režimu."
#~ "</p>"

#~ msgid "flip left view vertically."
#~ msgstr "překlop levý obraz vertikálně."

#~ msgid "flop left view horizontally."
#~ msgstr "překlop levý obraz horizontálně."

#~ msgid "flip right view vertically."
#~ msgstr "překlop pravý obraz vertikálně."

#~ msgid "flop right view horizontally."
#~ msgstr "překlop pravý obraz horizontálně."

#~ msgid "use DLP(R) 3-D Ready Sync"
#~ msgstr "použít DLP(R) 3-D Ready Sync"

#~ msgid "<p>Use DLP&reg; 3-D Ready Sync for supported output modes.</p>"
#~ msgstr ""
#~ "<p>Použít DLP&reg; 3-D Ready Sync pro podporované výstupní formáty.</p>"

#~ msgid "inhibit the screensaver"
#~ msgstr "zakázat spořič obrazovky"

#~ msgid "<p>Inhibit the screensaver during fullscreen playback.</p>"
#~ msgstr "<p>Zakázat spořič obrazovky v celoobrazovém režimu.</p>"

#~ msgid "OK"
#~ msgstr "OK"

#~ msgid "Display Color Adjustments"
#~ msgstr "Zobraz nastavení barev"

#~ msgid "Contrast:"
#~ msgstr "Kontrast:"

#~ msgid "Brightness:"
#~ msgstr "Jas:"

#~ msgid "Hue:"
#~ msgstr "Odstín:"

#~ msgid "Saturation:"
#~ msgstr "Sytost:"

#~ msgid "Display Crosstalk Calibration"
#~ msgstr "Zobraz Crosstalk kalibraci"

#~ msgid ""
#~ "<p>Please read the manual to find out<br>how to measure the crosstalk "
#~ "levels<br>of your display.</p>"
#~ msgstr ""
#~ "<p>Přečtěte si prosím v manuálu<br>jak změřit nastavení crosstalku<br>pro "
#~ "váš monitor.</p>"

#~ msgid "Red:"
#~ msgstr "Červená:"

#~ msgid "Green:"
#~ msgstr "Zelená:"

#~ msgid "Blue:"
#~ msgstr "Modrá:"

#~ msgid "Rendering Quality Adjustments"
#~ msgstr "Nastavení kvality výstupu"

#~ msgid "Rendering Quality:"
#~ msgstr "Kvalita vykreslování:"

#~ msgid "Zoom for wide videos"
#~ msgstr "Zvětšit široká videa"

#~ msgid ""
#~ "<p>Set zoom level for videos that<br>are wider than the screen:<br>0: "
#~ "Show full video width.<br>1: Use full screen height.</p>"
#~ msgstr ""
#~ "<p>Nastav zvětšení pro videa širší<br>než je velikost obrazovky.<br>0: "
#~ "Zobrazit plnou šířku videa.<br>1: Použít výšku obrazovky</p>"

#~ msgid "Zoom:"
#~ msgstr "Zvětšení:"

#~ msgid "<p>Set the zoom level for videos that are wider than the screen.</p>"
#~ msgstr "<p>Nastav zvětšení pro videa širší než je velikost obrazovky.</p>"

#~ msgid "Audio Settings"
#~ msgstr "Nastavení zvuku"

#~ msgid "Audio device:"
#~ msgstr "Zvukové zařízení:"

#~ msgid ""
#~ "<p>Select the audio device.<br>This will take effect for the next started "
#~ "video.</p>"
#~ msgstr "<p>Vyberte zvukové zařízení.<br>Projeví se až u dalšího videa.</p>"

#~ msgid "Default"
#~ msgstr "Výchozí"

#~ msgid "Audio delay (ms):"
#~ msgstr "Zpoždění zvuku (ms):"

#~ msgid ""
#~ "<p>Set an audio delay, in milliseconds.<br>This is useful if audio and "
#~ "video are not in sync.</p>"
#~ msgstr ""
#~ "<p>Nastav zpoždění zvuku v milisekundách.<br>Použijte pokud se rozchází "
#~ "zvuk a video.</p>"

#~ msgid "Subtitle Settings"
#~ msgstr "Nastavení titulků"

#~ msgid ""
#~ "<p>These settings apply only to soft subtitles, not to bitmaps.<br>Some "
#~ "changes require a restart of the video to take effect.</p>"
#~ msgstr ""
#~ "<p>Tato nastavení se aplikují na titulky v textové podobě, ne na "
#~ "obrázkové.<br>Některé změny se projeví až po restartu videa.</p>"

#~ msgid "Encoding:"
#~ msgstr "Kódování:"

#~ msgid "<p>Set the subtitle character set encoding.</p>"
#~ msgstr "<p>Nastaví znakovou stránku titulků.</p>"

#~ msgid "Override font:"
#~ msgstr "Vynutit font:"

#~ msgid "<p>Override the subtitle font family.</p>"
#~ msgstr "<p>Vynutí font titulků.</p>"

#~ msgid "Override font size:"
#~ msgstr "Vynutit velikost fontu:"

#~ msgid "<p>Override the subtitle font size.</p>"
#~ msgstr "<p>Vynutí velikost titulků.</p>"

#~ msgid "Override scale factor:"
#~ msgstr "Vynutit zvětšení:"

#~ msgid "<p>Override the subtitle scale factor.</p>"
#~ msgstr "<p>Vynutí zvětšní titulků.</p>"

#~ msgid "Override color:"
#~ msgstr "Vynutit barvu:"

#~ msgid "<p>Override the subtitle color.</p>"
#~ msgstr "<p>Vynutí barvu titulků.</p>"

#~ msgid "Override shadow:"
#~ msgstr "Vynutit stín:"

#~ msgid "<p>Override the subtitle shadow.</p>"
#~ msgstr "<p>Vynutí stín titulků.</p>"

#~ msgid "On"
#~ msgstr "Zaputo"

#~ msgid "Video Settings"
#~ msgstr "Nastavení videa"

#~ msgid "Crop to aspect ratio:"
#~ msgstr "Oříznout na poměr stran:"

#~ msgid ""
#~ "<p>Set the real aspect ratio of the video, so that borders can be cropped."
#~ "</p>"
#~ msgstr ""
#~ "<p>Nastav skutečný poměr stran videa, aby bylo možné ořiznout tokraje.</p>"

#~ msgid "Do not crop"
#~ msgstr "Neořezávat"

#~ msgid "Force source aspect ratio:"
#~ msgstr "Vynutit poměr stran zdroje:"

#~ msgid "<p>Force the aspect ratio of video source.</p>"
#~ msgstr "<p>Vynutit poměr stran zdroje videa.</p>"

#~ msgid "Do not force"
#~ msgstr "Nevynucovat"

#~ msgid "Parallax:"
#~ msgstr "Parallax:"

#~ msgid ""
#~ "<p>Adjust parallax, from -1 to +1. This changes the separation of left "
#~ "and right view, and thus the perceived distance of the scene.</p>"
#~ msgstr ""
#~ "<p>Upraví parallax, od -1 do +1. Změní vzdálenost levého a pravého obrazu "
#~ "a tím nastaví hloubku vnímání 3D scény.</p>"

#~ msgid "Subtitle parallax:"
#~ msgstr "Parallax titulků:"

#~ msgid ""
#~ "<p>Adjust subtitle parallax, from -1 to +1. This changes the perceived "
#~ "distance of the subtitles.</p>"
#~ msgstr ""
#~ "<p>Upraví parallax titulků, od -1 do +1. Změní vnímanou vzdálenost "
#~ "titulků.</p>"

#~ msgid "Ghostbusting:"
#~ msgstr "Ghostbusting:"

#~ msgid ""
#~ "<p>Set the amount of crosstalk ghostbusting, from 0 to 1. You need to set "
#~ "the crosstalk levels of your display first. Note that crosstalk "
#~ "ghostbusting does not work with anaglyph glasses.</p>"
#~ msgstr ""
#~ "<p>Set the amount of crosstalk ghostbusting, from 0 to 1. You need to set "
#~ "the crosstalk levels of your display first. Note that crosstalk "
#~ "ghostbusting does not work with anaglyph glasses.</p>"

#~ msgid "SDI Output Settings"
#~ msgstr "Nastavení SDI výstupu"

#~ msgid "SDI Output Format:"
#~ msgstr "Formát SDI výstupu:"

#~ msgid "<p>Select output format used for SDI output.</p>"
#~ msgstr "<p>Nastav formát výstupu pro SDI.</p>"

#~ msgid "Left stereo mode:"
#~ msgstr "Levé stereo zobrazení:"

#~ msgid "<p>Select stereo mode used for left SDI output.</p>"
#~ msgstr "<p>Vyber typ stereo zobrazení pro levý SDI výstup.</p>"

#~ msgid "Right stereo mode:"
#~ msgstr "Pravé stereo zobrazení:"

#~ msgid "<p>Select stereo mode used for right SDI output.</p>"
#~ msgstr "<p>Vyber typ stereo zobrazení pro pravý SDI výstup.</p>"

#~ msgid "Open device(s)"
#~ msgstr "Otevři zařízení"

#~ msgid "<p>Choose a device type.</p>"
#~ msgstr "<p>Vyberte typ zařízení.</p>"

#~ msgid "<p>Choose a device.</p>"
#~ msgstr "<p>Vyberte zařízení.</p>"

#~ msgid "<p>Set the X11 device string. Refer to the manual for details.</p>"
#~ msgstr "<p>Zadejte X11 device string. Podrobnosti najdete v manuálu.</p>"

#~ msgid "First device:"
#~ msgstr "První zařízení:"

#~ msgid "Second device:"
#~ msgstr "Druhé zařízení"

#~ msgid "Request frame size"
#~ msgstr "Vynutit velikost obrazu"

#~ msgid ""
#~ "<p>Request a specific frame size from the device, e.g. 640x480. The "
#~ "device must support this frame size. Some devices require a frame size to "
#~ "be selected.</p>"
#~ msgstr ""
#~ "<p>Požaduj danou velikost obrazu, například 640x480. Zařízení musí danou "
#~ "velikost podporovat. Některá zařízení vyžadují, aby byla velikost "
#~ "nastavena.</p>"

#~ msgid "Request frame rate"
#~ msgstr "Vynutit snímkovou frekvenci"

#~ msgid ""
#~ "<p>Request a specific frame rate from the device, e.g. 25/1. The device "
#~ "must support this frame rate. Some devices require a frame rate to be "
#~ "selected.</p>"
#~ msgstr ""
#~ "<p>Požaduj danou snímkovou frekvenci, například 25/1. Zařízení musí danou "
#~ "frekvenci podporovat. Některá zařízení vyžadují, aby byla frekvence "
#~ "nastavena.</p>"

#~ msgid "Request MJPEG format"
#~ msgstr "Vynutit MJPEG formát"

#~ msgid ""
#~ "<p>Request MJPEG data from the input device. The device may ignore this "
#~ "request.</p>"
#~ msgstr ""
#~ "<p>Vynutit data ze vstupního zařízení ve formátu MJPEG. Zařízení však "
#~ "může požadavek ignorovat.</p>"

#~ msgid "Cancel"
#~ msgstr "Zrušit"

#~ msgid "&File"
#~ msgstr "&Soubor"

#~ msgid "&Open file(s)..."
#~ msgstr "&Otevři soubory..."

#~ msgid "Open &URL(s)..."
#~ msgstr "Otevři &URL..."

#~ msgid "Open &device(s)..."
#~ msgstr "Otevři &zařízení..."

#~ msgid "&Clear recent files"
#~ msgstr "&Vyčistit poslední soubory"

#~ msgid "&Quit"
#~ msgstr "&Ukončit..."

#~ msgid "&Preferences"
#~ msgstr "&Nastavení"

#~ msgid "&Fullscreen Settings..."
#~ msgstr "Nastavení &celoobrazového režimu..."

#~ msgid "Display &Color Adjustments..."
#~ msgstr "Nastavení &barev..."

#~ msgid "Display Cross&talk Calibration..."
#~ msgstr "Nastavení &Crosstalku..."

#~ msgid "Quality Adjustments..."
#~ msgstr "Nastavení &kvality..."

#~ msgid "&Zoom for wide videos..."
#~ msgstr "&Zvětšení pro řiroká videa..."

#~ msgid "&Audio Settings..."
#~ msgstr "Nastavení &zvuku..."

#~ msgid "&Subtitle Settings..."
#~ msgstr "Nastavení &titulků..."

#~ msgid "Current &Video Settings..."
#~ msgstr "Aktuální nastavení videa..."

#~ msgid "SDI &Output Settings..."
#~ msgstr "Nastavení &SDI výstupu..."

#~ msgid "&Help"
#~ msgstr "&Nápověda"

#~ msgid "&Manual..."
#~ msgstr "&Manuál..."

#~ msgid "&Website..."
#~ msgstr "&Webová stránka..."

#~ msgid "&Keyboard Shortcuts"
#~ msgstr "&Klávesové zkratky"

#~ msgid "&About"
#~ msgstr "&O Binu"

#~ msgid "Tip"
#~ msgstr "Tip"

#~ msgid ""
#~ "<p>You can select and open multiple files at once.</p><p>This is useful "
#~ "for example if you have extra subtitle files,<br>or if left and right "
#~ "view are stored in separate files.</p>"
#~ msgstr ""
#~ "<p>Můžete označit o otevřít několik souborů naráz.</p><p>To se hodí když "
#~ "jsou titulky uloženy v samostatném souboru,<br>nebo když je video pro "
#~ "pravý a levý obraz uloženo v samostatných souborech.</p>"

#~ msgid "Do not show this message again."
#~ msgstr "Tuto zprávu příště nezobrazovat."

#~ msgid "Open files"
#~ msgstr "Otevři soubory"

#~ msgid "Open URL(s)"
#~ msgstr "Otevři URL"

#~ msgid "URL(s):"
#~ msgstr "URL:"

#~ msgid "<p>Enter one or more space separated URLs.</p>"
#~ msgstr "<p>Vložte jeden nebo více odkazů. Oddělte je mezerou.</p>"

#~ msgid "Cannot open manual."
#~ msgstr "Nemohu otevřít manál."

#~ msgid "Cannot open website."
#~ msgstr "Nemohu otevřít webovou stránku."

#~ msgid "Keyboard Shortcuts"
#~ msgstr "Klávesové zkratky"

#~ msgid "Keyboard control:"
#~ msgstr "Ovládání klávesnicí::"

#~ msgid "Stop"
#~ msgstr "Zastav"

#~ msgid "About %s"
#~ msgstr "O pragramu %s"

#~ msgid "The %s 3D video player"
#~ msgstr "%s 3D video přehrávač"

#~ msgid ""
#~ "<p>%s version %s.</p><p>Copyright (C) 2014 the Bino developers.</"
#~ "p><p>This is free software. You may redistribute copies of it under the "
#~ "terms of the <a href=\"http://www.gnu.org/licenses/gpl.html\">GNU General "
#~ "Public License</a>. There is NO WARRANTY, to the extent permitted by law."
#~ "</p><p>See <a href=\"%s\">%s</a> for more information on this software.</"
#~ "p>"
#~ msgstr ""
#~ "<p>%s verze %s.</p><p>Copyright (C) 2014 Bino vývojáři.</p><p>Tento "
#~ "program je svobodný software. Můžete jej šířit a modifikovat podle "
#~ "ustanovení <a href=\"http://www.gnu.org/licenses/gpl.html\">GNU General "
#~ "Public License</a>.Tento program je rozšiřován v naději, že bude "
#~ "užitečný, avšak BEZ JAKÉKOLI ZÁRUKY; neposkytují se ani odvozené záruky "
#~ "PRODEJNOSTI anebo VHODNOSTI PRO URČITÝ ÚČEL.</p><p>Navštivte <a href=\"%s"
#~ "\">%s</a> pro více informací o tomto software.</p>"

#~ msgid "About"
#~ msgstr "O programu"

#~ msgid "Libraries"
#~ msgstr "Knihovny"

#~ msgid "Team"
#~ msgstr "Tým"

#~ msgid "License"
#~ msgstr "Licence"<|MERGE_RESOLUTION|>--- conflicted
+++ resolved
@@ -6,11 +6,7 @@
 msgstr ""
 "Project-Id-Version: bino 0.9.2\n"
 "Report-Msgid-Bugs-To: bino-list@nongnu.org\n"
-<<<<<<< HEAD
-"POT-Creation-Date: 2016-02-16 09:55+1100\n"
-=======
 "POT-Creation-Date: 2018-01-15 09:24+0100\n"
->>>>>>> 2d246094
 "PO-Revision-Date: 2011-04-10 17:23+0200\n"
 "Last-Translator: Joe <cuchac@email.cz>\n"
 "Language-Team: none\n"
@@ -95,31 +91,18 @@
 msgid "Too many arguments."
 msgstr "Příliš mnoho parametrů."
 
-<<<<<<< HEAD
-#: src/base/str.cpp:452
-=======
 #: src/base/str.cpp:459
->>>>>>> 2d246094
 #, c-format
 msgid "Cannot convert string to %s."
 msgstr "Nelze převést text do %s."
 
-<<<<<<< HEAD
-#: src/base/str.cpp:986 src/base/str.cpp:1005 src/base/str.cpp:1016
-#: src/base/str.cpp:1028
-=======
 #: src/base/str.cpp:993 src/base/str.cpp:1012 src/base/str.cpp:1023
 #: src/base/str.cpp:1035
->>>>>>> 2d246094
 #, c-format
 msgid "Cannot convert %s to %s: %s"
 msgstr "Nelze převést %s to %s: %s"
 
-<<<<<<< HEAD
-#: src/base/str.cpp:1034
-=======
 #: src/base/str.cpp:1041
->>>>>>> 2d246094
 #, c-format
 msgid "Cannot convert %s to %s."
 msgstr "Nelze převést %s to %s."
@@ -299,14 +282,8 @@
 msgstr "%s verze %s"
 
 #: src/main.cpp:415
-<<<<<<< HEAD
-#, fuzzy
-msgid "Copyright (C) 2016 the Bino developers."
-msgstr "Copyright (C) 2014 Bino vývojáři."
-=======
 msgid "Copyright (C) 2018 the Bino developers."
 msgstr "Copyright (C) 2018 Bino vývojáři."
->>>>>>> 2d246094
 
 #: src/main.cpp:416
 msgid ""
