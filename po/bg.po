# SOME DESCRIPTIVE TITLE.
# Copyright (C) YEAR The Bino developers
# This file is distributed under the same license as the PACKAGE package.
# FIRST AUTHOR <EMAIL@ADDRESS>, YEAR.
#
msgid ""
msgstr ""
"Project-Id-Version: bino 1.4.0\n"
"Report-Msgid-Bugs-To: bino-list@nongnu.org\n"
<<<<<<< HEAD
"POT-Creation-Date: 2016-02-16 09:55+1100\n"
=======
"POT-Creation-Date: 2018-01-15 09:24+0100\n"
>>>>>>> 2d246094
"PO-Revision-Date: 2012-10-13 00:33+0200\n"
"Last-Translator: Krasimir S. Stefanov <lokiisyourmaster@gmail.com>\n"
"Language-Team: LANGUAGE <LL@li.org>\n"
"Language: bg\n"
"MIME-Version: 1.0\n"
"Content-Type: text/plain; charset=UTF-8\n"
"Content-Transfer-Encoding: 8bit\n"
"X-Poedit-Language: Bulgarian\n"

#: src/base/dbg.cpp:49
#, c-format
msgid "Caught signal %d (%s). Aborting."
msgstr "Прихванат е сигнал %d (%s). Аборт."

#: src/base/dbg.cpp:56
msgid "Unexpected exception."
msgstr "Неочаквано изключение."

#. TRANSLATORS: %s will be a mail address.
#: src/base/dbg.cpp:221
#, c-format
msgid "Report bugs to <%s>."
msgstr "Докладвайте бъгове на <%s>."

#: src/base/exc.cpp:52 src/base/exc.cpp:70 src/base/exc.cpp:104
#, c-format
msgid "Exception: %s"
msgstr "Изключение: %s"

#: src/base/opt.cpp:168
#, c-format
msgid "Invalid option %s."
msgstr "Невалидна опция %s."

#: src/base/opt.cpp:172
#, c-format
msgid "Option --%s does not take an argument."
msgstr "Опцията --%s не приема аргументи."

#: src/base/opt.cpp:177
#, c-format
msgid "Invalid option -%c."
msgstr "Невалидна опция -%c."

#: src/base/opt.cpp:186
#, c-format
msgid "Option --%s requires an argument."
msgstr "Опцията --%s изисква аргумент."

#: src/base/opt.cpp:191
#, c-format
msgid "Option -%c requires an argument."
msgstr "Опцията -%c изисква аргумент."

#: src/base/opt.cpp:212
#, c-format
msgid "Invalid argument for -%c."
msgstr "Невалиден аргумент за -%c."

#: src/base/opt.cpp:216
#, c-format
msgid "Invalid argument for --%s."
msgstr "Невалиден аргумент за --%s."

#: src/base/opt.cpp:239
#, c-format
msgid "Option --%s (-%c) is mandatory."
msgstr "Опцията --%s (-%c) е задължителна."

#: src/base/opt.cpp:243
#, c-format
msgid "Option --%s is mandatory."
msgstr "Опцията --%s е задължителна."

#: src/base/opt.cpp:257
msgid "Too few arguments."
msgstr "Прекалено малко аргументи."

#: src/base/opt.cpp:262
msgid "Too many arguments."
msgstr "Прекалено много аргументи."

#: src/base/str.cpp:459
#, c-format
msgid "Cannot convert string to %s."
msgstr "Не може да се конвертира низ в %s."

#: src/base/str.cpp:993 src/base/str.cpp:1012 src/base/str.cpp:1023
#: src/base/str.cpp:1035
#, c-format
msgid "Cannot convert %s to %s: %s"
msgstr "Не може да се конвертира %s в %s: %s"

#: src/base/str.cpp:1041
#, c-format
msgid "Cannot convert %s to %s."
msgstr "Не може да се конвертира %s в %s."

#: src/base/pth.cpp:38 src/base/pth.cpp:48 src/base/pth.cpp:61
#: src/base/pth.cpp:74 src/base/pth.cpp:85 src/base/pth.cpp:95
#: src/base/pth.cpp:108 src/base/pth.cpp:116 src/base/pth.cpp:124
#: src/base/pth.cpp:204 src/base/pth.cpp:211 src/base/pth.cpp:225
#: src/base/pth.cpp:245
msgid "System function failed: "
msgstr "Системната функция не можа да бъде изпълнена:"

#: src/base/tmr.cpp:63 src/base/tmr.cpp:72 src/base/tmr.cpp:81
msgid "Cannot get time."
msgstr "Времето не може да бъде установено."

#: src/audio_output.cpp:117
msgid "No OpenAL device available."
msgstr "Няма налично OpenAL устройство."

#: src/audio_output.cpp:122 src/audio_output.cpp:128
#, c-format
msgid "OpenAL device '%s' is not available."
msgstr "OpenAL ustrojstwoto '%s' не е налично."

#: src/audio_output.cpp:122 src/lib_versions.cpp:121 src/lib_versions.cpp:159
#: src/media_data.cpp:1207 src/media_data.cpp:1230 src/media_data.cpp:1268
#: src/media_data.cpp:1273
msgid "unknown"
msgstr "непознат"

#: src/audio_output.cpp:135
msgid "No OpenAL context available."
msgstr "Няма наличен OpenAL контекст."

#: src/audio_output.cpp:146
msgid "Cannot create OpenAL buffers."
msgstr "Не могат да бъдат създадени OpenAL буфери."

#: src/audio_output.cpp:155
msgid "Cannot create OpenAL source."
msgstr "Не може да бъде създаден OpenAL източник."

#: src/audio_output.cpp:168
msgid "Cannot set OpenAL source parameters."
msgstr "Параметрите на OpenAL източника не могат да бъдат зададени."

#: src/audio_output.cpp:222
msgid "Cannot check OpenAL source state."
msgstr "Статуса на OpenAL източника не може да бъде проверен."

#: src/audio_output.cpp:229
msgid "Cannot restart OpenAL source playback."
msgstr "Възпроизвеждането на OpenAL източника не може да бъде рестартирано."

#: src/audio_output.cpp:406
#, c-format
msgid "No OpenAL format available for audio data format %s."
msgstr "Няма наличен OpenAL формат за избрания звуков формат %s."

#: src/audio_output.cpp:422
msgid "Cannot set OpenAL audio volume."
msgstr "Не може да се зададе нивото на OpenAL звука."

#: src/audio_output.cpp:465
msgid "Cannot buffer initial OpenAL data."
msgstr "Не може да се буферират началните OpenAL данни."

#: src/audio_output.cpp:479
msgid "Cannot buffer OpenAL data."
msgstr "OpenAL данните не могат да бъдат буферирани."

#: src/audio_output.cpp:504
msgid "Cannot start OpenAL source playback."
msgstr "Възпроизвеждането на OpenAL източника не може да се стартира."

#: src/audio_output.cpp:518
msgid "Cannot pause OpenAL source playback."
msgstr "Възпроизвеждането на OpenAL източника не може да се спре на пауза."

#: src/audio_output.cpp:527
msgid "Cannot unpause OpenAL source playback."
msgstr "Възпроизвеждането на OpenAL източника не може да се пусне от пауза."

#: src/audio_output.cpp:536
msgid "Cannot stop OpenAL source playback."
msgstr "Възпроизвеждането на OpenAL източника не може да се спре."

#: src/audio_output.cpp:547
msgid "Cannot unqueue OpenAL source buffers."
msgstr "OpenAL буферите не могат да бъдат премахнати от опашката."

#: src/command_file.cpp:63 src/command_file.cpp:79 src/command_file.cpp:125
#: src/main.cpp:402 src/media_object.cpp:877 src/media_object.cpp:1362
#: src/video_output.cpp:420
#, c-format
msgid "%s: %s"
msgstr "%s: %s"

#: src/command_file.cpp:174
#, c-format
msgid "%s: invalid command '%s'"
msgstr "%s: невалидна команда '%s'"

#: src/dispatch.cpp:167
msgid "Cannot connect to X server."
msgstr "Няма връзка с X сървъра."

#: src/dispatch.cpp:183
msgid "No video to play."
msgstr "Няма видео за възпроизвеждане."

#: src/dispatch.cpp:438 src/player_equalizer.cpp:87
msgid "No video streams found."
msgstr "Не са открити видео потоци."

#: src/dispatch.cpp:455
msgid "Cannot set requested stereo layout: incompatible media."
msgstr "Не може да се зададе избрания стерео формат: несъвместима медия."

#: src/dispatch.cpp:470
#, c-format
msgid "Video stream %d not found."
msgstr "Видео потокът %d не бе намерен."

#: src/dispatch.cpp:476
#, c-format
msgid "Audio stream %d not found."
msgstr "Аудио потокът %d не бе намерен."

#: src/dispatch.cpp:484
#, c-format
msgid "Subtitle stream %d not found."
msgstr "Потокът със субтитри %d не бе намерен."

#: src/dispatch.cpp:559 src/main.cpp:796
msgid "This version of Bino was compiled without support for Equalizer."
msgstr "Тази версия на Bino е компилирана без поддръжка на Еквилайзер."

#: src/lib_versions.cpp:183 src/lib_versions.cpp:195
msgid "not used"
msgstr "не се използва"

#: src/lirc.cpp:63
msgid "Cannot initialize LIRC."
msgstr "Не може да се инициализира LIRC."

#: src/lirc.cpp:69
msgid "Cannot set LIRC socket properties."
msgstr "Не могат да бъдат зададени свойствата на LIRC сокета."

#: src/lirc.cpp:76
msgid "Cannot read LIRC default configuration."
msgstr "Не може да бъде прочетена стандартната конфигурация на LIRC."

#: src/lirc.cpp:91
#, c-format
msgid "Cannot read LIRC configuration file %s."
msgstr "Не може да бъде прочетен конфигурационният файл на LIRC %s."

#: src/lirc.cpp:119
msgid "Cannot get LIRC event; disabling LIRC support."
msgstr "Не може да се получи LIRC събитие; изключване на LIRC поддръжката."

#: src/lirc.cpp:133
#, c-format
msgid "Received invalid command '%s' from LIRC."
msgstr "Получена е невалидна команда '%s' от LIRC."

#: src/lirc.cpp:143
msgid "Cannot get command for LIRC code."
msgstr "Не можа да се вземе командата за LIRC кода."

#: src/main.cpp:414
#, c-format
msgid "%s version %s"
msgstr "%s версия %s"

#: src/main.cpp:415
<<<<<<< HEAD
#, fuzzy
msgid "Copyright (C) 2016 the Bino developers."
msgstr "Всички права запазени (C) 2014 от разработчиците на Bino."
=======
msgid "Copyright (C) 2018 the Bino developers."
msgstr "Всички права запазени (C) 2018 от разработчиците на Bino."
>>>>>>> 2d246094

#: src/main.cpp:416
msgid ""
"This is free software. You may redistribute copies of it under the terms of "
"the GNU General Public License. There is NO WARRANTY, to the extent "
"permitted by law."
msgstr ""
"Тази програма е свободен софтуер. Може да разпространявате нейни копия "
"според условията на GNU General Public License. Програмата идва без НИКАКВА "
"ГАРАНЦИЯ, доколкото това е позволено от закона."

#: src/main.cpp:419
msgid "Platform:"
msgstr "Платформа:"

#: src/main.cpp:421
msgid "Libraries used:"
msgstr "Използвани библиотеки:"

#. TRANSLATORS: This is the --help text. Please keep the line length limited.
#. * The --help output should look good with a line width of 80 characters.
#: src/main.cpp:434
msgid "Usage:"
msgstr "Използване:"

#: src/main.cpp:436
msgid "Options:"
msgstr "Опции:"

#: src/main.cpp:437
msgid "Print help"
msgstr "Отпечатване на помощта"

#: src/main.cpp:438
msgid "Print version"
msgstr "Отпечатване на версията"

#: src/main.cpp:439
msgid "Do not use the GUI, just show a plain window"
msgstr "Без използване на графичен интерфейс, само просто прозорец"

#: src/main.cpp:440
msgid "Append all log messages to the given file"
msgstr "Прибавяне на всички съобщения на дневника към избрания файл"

#: src/main.cpp:441
msgid "Set log level (debug/info/warning/error/quiet)"
msgstr ""
"Ниво на докладване на съобщения в дневника (debug/info/warning/error/quiet)"

#: src/main.cpp:442
msgid "Print a list of known audio devices and exit"
msgstr "Отпечатване на списък с известни аудио устройства и затваряне"

#: src/main.cpp:443
msgid "Use audio device number N (N=0 is the default)"
msgstr "Използване на аудио устройство номер N (N=0 е по подразбиране)"

#: src/main.cpp:444
msgid "Delay audio by D milliseconds (default 0)"
msgstr "Забавяне на звука с D милисекунди (по подразбиране 0)"

#: src/main.cpp:445
msgid "Set audio volume (0 to 1, default 1)"
msgstr "Задаване на нивото на звука (0 до 1, по подразбиране 1)"

#: src/main.cpp:446
msgid "Mute audio"
msgstr "Заглушаване на звука"

#: src/main.cpp:447
msgid "Type of input device: default, firewire, x11"
msgstr "Тип на устройството: default, firewire, x11"

#: src/main.cpp:448
msgid "Request frame size WxH from input device"
msgstr "Изискване на размер на кадъра WxH от входното устройство"

#: src/main.cpp:449
msgid "Request frame rate N/D from input device"
msgstr "Изискване на кадтова честота N/D от входното устройство"

#: src/main.cpp:450
msgid "Request device format 'default' or 'mjpeg'"
msgstr "Изискване на формат 'default' или 'mjpeg'"

#: src/main.cpp:451
msgid "Read commands from a file"
msgstr "Прочитане на командите от файл"

#: src/main.cpp:452
msgid "Use the given LIRC configuration file"
msgstr "Използване на избрания LIRC конфигурационен файл"

#: src/main.cpp:453
msgid "This option can be used more than once"
msgstr "Тази опция може да бъде използвана повече от веднъж"

#: src/main.cpp:454
msgid "Output quality (0=fastest to 4=best/default)"
msgstr "Изходно качество (0=най-бързо, 4=най-добро/по подразбиране)"

#: src/main.cpp:455
msgid "Select video stream (1-n, depending on input)"
msgstr "Избор на видео поток (1-n, зависи от входа)"

#: src/main.cpp:456
msgid "Select audio stream (1-n, depending on input)"
msgstr "Избор на аудио поток (1-n, зависи от входа)"

#: src/main.cpp:457
msgid "Select subtitle stream (0-n, dep. on input)"
msgstr "Избор на поток на субтитрите (1-n, зависи от входа)"

#: src/main.cpp:458
msgid "Select input type (default autodetect):"
msgstr "Избор на типа на входа (по подразбиране се засича автоматично)"

#: src/main.cpp:459
msgid "2D"
msgstr "2D"

#: src/main.cpp:460
msgid "Separate streams, left first"
msgstr "Отделни потоци, първо левия"

#: src/main.cpp:461
msgid "Separate streams, right first"
msgstr "Отделни потоци, първо десния"

#: src/main.cpp:462
msgid "Alternating, left first"
msgstr "Редуващи се, първо лява половина"

#: src/main.cpp:463
msgid "Alternating, right first"
msgstr "Редуващи се, първо дясна половина"

#: src/main.cpp:464 src/main.cpp:479
msgid "Top/bottom"
msgstr "Горе/Долу"

#: src/main.cpp:465 src/main.cpp:480
msgid "Top/bottom, half height"
msgstr "Горе/Долу, половин височина"

#: src/main.cpp:466
msgid "Bottom/top"
msgstr "Долу/Горе"

#: src/main.cpp:467
msgid "Bottom/top, half height"
msgstr "Долу/Горе, половин височина"

#: src/main.cpp:468 src/main.cpp:481
msgid "Left/right"
msgstr "Ляво/Дясно"

#: src/main.cpp:469 src/main.cpp:482
msgid "Left/right, half width"
msgstr "Ляво/Дясно, половин ширина"

#: src/main.cpp:470
msgid "Right/left"
msgstr "Дясно/Ляво"

#: src/main.cpp:471
msgid "Right/left, half width"
msgstr "Дясно/Ляво, половин ширина"

#: src/main.cpp:472 src/main.cpp:483
msgid "Even/odd rows"
msgstr "Четни/Нечетни редове"

#: src/main.cpp:473
msgid "Odd/even rows"
msgstr "Нечетни/Четни редове"

#: src/main.cpp:474
msgid "Select output type:"
msgstr "Избор на типа на изхода:"

#: src/main.cpp:475
msgid "OpenGL stereo"
msgstr "OpenGL стерео"

#: src/main.cpp:476
msgid "Left/right alternating"
msgstr "Редуващи се, Лява/Дясна"

#: src/main.cpp:477
msgid "Left view"
msgstr "Лява половина"

#: src/main.cpp:478
msgid "Right view"
msgstr "Дясна половина"

#: src/main.cpp:484
msgid "Even/odd columns"
msgstr "Четни/Нечетни колони"

#: src/main.cpp:485
msgid "Checkerboard pattern"
msgstr "Шахматно"

#: src/main.cpp:486
msgid "HDMI frame packing mode"
msgstr "HDMI пакетиране на кадри"

#: src/main.cpp:487
msgid "Red/cyan glasses, monochrome"
msgstr "Червени/Циан очила, монохром"

#: src/main.cpp:488
msgid "Red/cyan glasses, half color"
msgstr "Червени/Циан очила, половин цветност"

#: src/main.cpp:489
msgid "Red/cyan glasses, full color"
msgstr "Червени/Циан очила, пълни цветове"

#: src/main.cpp:490
msgid "Red/cyan glasses, Dubois"
msgstr "Червени/Циан очила, Дюбоа"

#: src/main.cpp:491
msgid "Green/magenta glasses, monochrome"
msgstr "Зелено/Пурпурни очила, монохром"

#: src/main.cpp:492
msgid "Green/magenta glasses, half color"
msgstr "Зелено/Пурпурни очила, половин цветност"

#: src/main.cpp:493
msgid "Green/magenta glasses, full color"
msgstr "Зелено/Пурпурни очила, пълни цветове"

#: src/main.cpp:494
msgid "Green/magenta glasses, Dubois"
msgstr "Зелено/Пурпурни очила, Дюбоа"

#: src/main.cpp:495
msgid "Amber/blue glasses, monochrome"
msgstr "Кехлибар/Сини очила, монохром"

#: src/main.cpp:496
msgid "Amber/blue glasses, half color"
msgstr "Кехлибар/Сини очила, половин цветност"

#: src/main.cpp:497
msgid "Amber/blue glasses, full color"
msgstr "Кехлибар/Сини очила, пълни цветове"

#: src/main.cpp:498
msgid "Amber/blue glasses, Dubois"
msgstr "Кехлибар/Сини очила, Дюбоа"

#: src/main.cpp:499
msgid "Red/green glasses, monochrome"
msgstr "Червени/Зелени очила, монохромно"

#: src/main.cpp:500
msgid "Red/blue glasses, monochrome"
msgstr "Червени/Сини очила, монохромно"

#: src/main.cpp:501
msgid "Multi-display via Equalizer (2D setup)"
msgstr "Многоекранен чрез Equalizer (2D)"

#: src/main.cpp:502
msgid "Multi-display via Equalizer (3D setup)"
msgstr "Многоекранен чрез Equalizer (3D)"

#: src/main.cpp:503
msgid "Swap left/right view"
msgstr "Смяна на ляв/десен изглед"

#: src/main.cpp:504
msgid "Fullscreen"
msgstr "Пълен екран"

#: src/main.cpp:505
msgid "Use the listed screens in fullscreen mode"
msgstr "Използване на изброените екрани при пълноекранен режим"

#: src/main.cpp:506
msgid "Screen numbers start with 1"
msgstr "Номерата на екрани започват от 1"

#: src/main.cpp:507
msgid "An empty list defaults to the primary screen"
msgstr "Празен списък = основния екран"

#: src/main.cpp:508
msgid "Flip left view vertically when fullscreen"
msgstr "Обръщане на левия изглед вертикално когато е на пълен екран"

#: src/main.cpp:509
msgid "Flop left view horizontally when fullscreen"
msgstr "Обръщане на левия изглед хоризонтално когато е на пълен екран"

#: src/main.cpp:510
msgid "Flip right view vertically when fullscreen"
msgstr "Обръщане на десния изглед вертикално когато е на пълен екран"

#: src/main.cpp:511
msgid "Flop right view horizontally when fullscreen"
msgstr "Обръщане на десния изглед хоризонтално когато е на пълен екран"

#: src/main.cpp:512
msgid "Use DLP 3-D Ready Sync when fullscreen"
msgstr "Използване на DLP 3-D Ready синхронизация при пълен екран"

#: src/main.cpp:513
msgid "Set zoom for wide videos (0=off to 1=full)"
msgstr "Учеличение при широко видео (0 до 1, 0=без, 1=пълно)"

#: src/main.cpp:514
msgid "Crop video to given aspect ratio (0:0=off)"
msgstr "Изрязване на видеото до избраното съотношение (0:0=изключено)"

#: src/main.cpp:515
msgid "Center window on screen"
msgstr "Центриране на прозореца в екрана"

#: src/main.cpp:516
msgid "Set subtitle encoding"
msgstr "Задаване на кодировката на субтитрите"

#: src/main.cpp:517
msgid "Set subtitle font name"
msgstr "Задаване на шрифта на субтитрите"

#: src/main.cpp:518
msgid "Set subtitle font size"
msgstr "Задаване на размера на субтитрите"

#: src/main.cpp:519
msgid "Set subtitle scale factor"
msgstr "Задаване на скалата на субтитрите"

#: src/main.cpp:520
msgid "Set subtitle color, in [AA]RRGGBB format"
msgstr "Задаване на цвета на субтитрите в [AA]RRGGBB формат"

#: src/main.cpp:521
msgid "Set subtitle shadow, -1=default, 0=off, 1=on"
msgstr "Сянка на субтитрите, -1=по подразбиране, 0=изкл., 1=вкл."

#: src/main.cpp:522
msgid "Subtitle parallax adjustment (-1 to +1)"
msgstr "Настройка на паралакса на субтитрите (-1 до +1)"

#: src/main.cpp:523
msgid "Parallax adjustment (-1 to +1)"
msgstr "настройка на паралакса (-1 до +1)"

#: src/main.cpp:524
msgid "Crosstalk leak level (0 to 1)"
msgstr "Ниво на смесването на кадри (0 до 1)"

#: src/main.cpp:525
msgid "Comma-separated values for R,G,B"
msgstr "Стойности за R,G,B, отделени със запетая"

#: src/main.cpp:526
msgid "Amount of ghostbusting to apply (0 to 1)"
msgstr "Ниво на подтискане на смесването което да с приложи (0 до 1)"

#: src/main.cpp:527
msgid "Benchmark mode (no audio, show fps)"
msgstr "Тест за производителност (без звук, показване на кадрова честота)"

#: src/main.cpp:528
msgid "Frame rate divisor for display refresh rate"
msgstr "Делител на кадровата честота на екрана"

#: src/main.cpp:529
msgid "Default is 0 for benchmark mode, 1 otherwise"
msgstr "При режим не тестване на производителността е 0, иначе е 1"

#: src/main.cpp:530
msgid "Loop the input media"
msgstr "Повтаряне на входната медия"

#: src/main.cpp:531
msgid "Set SDI output format"
msgstr "Задаване на изходния формат на SDI"

#: src/main.cpp:533
msgid "Interactive control:"
msgstr "Интерактивен контрол:"

#: src/main.cpp:534
msgid "ESC"
msgstr "ESC"

#: src/main.cpp:534
msgid "Leave fullscreen mode, or quit"
msgstr "Напускане на пълноекранния режим или изход"

#: src/main.cpp:535
msgid "Quit"
msgstr "Изход"

#: src/main.cpp:536
msgid "SPACE"
msgstr "SPACE"

#: src/main.cpp:536
msgid "Pause / unpause"
msgstr "Пауза / Пускане"

#: src/main.cpp:537
msgid "Toggle fullscreen"
msgstr "Превключване на пълен екран"

#: src/main.cpp:538
msgid "Center window"
msgstr "Центриране на прозореца"

#: src/main.cpp:539
msgid "Swap left/right eye"
msgstr "Размяна ляво/дясно"

#: src/main.cpp:540
msgid "Cycle through available video streams"
msgstr "Превключване между наличните видео потоци"

#: src/main.cpp:541
msgid "Cycle through available audio streams"
msgstr "Превключване между наличните аудио потоци"

#: src/main.cpp:542
msgid "Cycle through available subtitle streams"
msgstr "Превключване между наличните субтитри"

#: src/main.cpp:543
msgid "Adjust contrast"
msgstr "Настройка на контраста"

#: src/main.cpp:544
msgid "Adjust brightness"
msgstr "Настройка на яркостта"

#: src/main.cpp:545
msgid "Adjust hue"
msgstr "Настройка на оттенъка"

#: src/main.cpp:546
msgid "Adjust saturation"
msgstr "Настройка на наситеността"

#: src/main.cpp:547
msgid "Adjust parallax"
msgstr "Настройка на паралакса"

#: src/main.cpp:548
msgid "Adjust ghostbusting"
msgstr "Настройка на подтискането на смесване между изгледите"

#: src/main.cpp:549
msgid "Adjust zoom for wide videos"
msgstr "Настройка на увеличението за широко видео"

#: src/main.cpp:550
msgid "Adjust audio volume"
msgstr "Настройка на нивото на звука"

#: src/main.cpp:551
msgid "Toggle audio mute"
msgstr "Заглушаване на звука"

#: src/main.cpp:552
msgid "Step a single video frame forward"
msgstr "Преминаване един кадър напред"

#: src/main.cpp:553
msgid "left, right"
msgstr "ляво, дясно"

#: src/main.cpp:553
msgid "Seek 10 seconds backward / forward"
msgstr "Преминаване 10 секунди назад / напред"

#: src/main.cpp:554
msgid "down, up"
msgstr "надолу, нагоре"

#: src/main.cpp:554
msgid "Seek 1 minute backward / forward"
msgstr "Преминаване 1 минута назад / напред"

#: src/main.cpp:555
msgid "page down, page up"
msgstr "страница надолу, страница нагоре"

#: src/main.cpp:555
msgid "Seek 10 minutes backward / forward"
msgstr "Преминаване 10 минути назад / напред"

#: src/main.cpp:556
msgid "Mouse click"
msgstr "Щракане с мишката"

#: src/main.cpp:556
msgid "Seek according to horizontal click position"
msgstr "Превъртане според хоризонталната позиция на щракването"

#: src/main.cpp:557
msgid "Media keys"
msgstr "Мултимедийни клавиши"

#: src/main.cpp:557
msgid "Media keys should work as expected"
msgstr "Мултимедийните клавиши трябва да работят нормално"

#: src/main.cpp:627
msgid "No audio devices known."
msgstr "Няма познати аудио устройства."

#: src/main.cpp:642
msgid "Benchmark mode: audio and time synchronization disabled."
msgstr "Режим на тестване: синхронизацията на звук и време е изключена."

#: src/main.cpp:656
#, c-format
msgid "Unknown mode %s."
msgstr "Непознат режим %s."

#: src/main.cpp:788
msgid "This version of Bino was compiled without support for LIRC."
msgstr "Тази версия на Bino е компилирана без поддръжка на LIRC."

#. TRANSLATORS: This is a very short string describing the video size and aspect ratio.
#: src/media_data.cpp:1075
#, c-format
msgid "%dx%d, %.3g:1"
msgstr "%dx%d, %.3g:1"

#. TRANSLATORS: This is a very short string describing the audio language, channels, frequency, and bits.
#: src/media_data.cpp:1206
#, c-format
msgid "%s, %d ch., %g kHz, %d bit"
msgstr "%s, %d канал(а)., %g kHz, %d бита"

#: src/media_input.cpp:276
msgid "Input:"
msgstr "Вход:"

#: src/media_input.cpp:281
#, c-format
msgid "Video %s: %s"
msgstr "Видео %s: %s"

#: src/media_input.cpp:286
msgid "No video."
msgstr "Няма видео."

#: src/media_input.cpp:292
#, c-format
msgid "Audio %s: %s"
msgstr "Звук %s: %s"

#: src/media_input.cpp:297
msgid "No audio."
msgstr "Няма звук."

#: src/media_input.cpp:303
#, c-format
msgid "Subtitle %s: %s"
msgstr "Субтитри %s: %s"

#: src/media_input.cpp:308
msgid "No subtitle."
msgstr "Няма субтитри."

#: src/media_input.cpp:310
#, c-format
msgid "Duration: %g seconds"
msgstr "Продължителност: %g секунди"

#: src/media_input.cpp:313
#, c-format
msgid "Stereo layout: %s"
msgstr "Стерео разположение: %s"

#: src/media_object.cpp:687
#, c-format
msgid "%s video stream %d: Unsupported stereo layout %s."
msgstr "%s видео поток %d: Неподдържана стереоскопична конфигурация %s."

#: src/media_object.cpp:727
#, c-format
msgid "%s audio stream %d: Cannot handle audio with %d channels."
msgstr "%s аудио поток %d: Не може да се възпроизведе аудио с %d канал(и)."

#: src/media_object.cpp:781
#, c-format
msgid "%s audio stream %d: Cannot handle audio with sample format %s."
msgstr ""
"%s аудио поток %d: Не може да се възпроизведе аудио с формат на семплите %s."

#: src/media_object.cpp:852
#, c-format
msgid "No support available for %s device."
msgstr "Няма поддръжка за устройство %s."

#: src/media_object.cpp:853
msgid "Firewire"
msgstr "Firewire"

#: src/media_object.cpp:854
msgid "X11"
msgstr "X11"

#: src/media_object.cpp:855
msgid "default"
msgstr "по подразбиране"

#: src/media_object.cpp:888
#, c-format
msgid "%s: Cannot read stream info: %s"
msgstr "%s: Не може да се прочете информация за потока: %s"

#: src/media_object.cpp:936
#, c-format
msgid "%s stream %d: Cannot open %s: %s"
msgstr "%s поток %d: Не може да се отвори %s: %s"

#: src/media_object.cpp:937
msgid "video codec"
msgstr "видео кодек"

#: src/media_object.cpp:938
msgid "audio codec"
msgstr "аудио кодек"

#: src/media_object.cpp:939
msgid "subtitle codec"
msgstr "кодек на субтитрите"

#: src/media_object.cpp:940
msgid "data"
msgstr "данни"

#: src/media_object.cpp:941
msgid "codec not supported"
msgstr "кодекът не се поддържа"

#: src/media_object.cpp:951
#, c-format
msgid "%s video stream %d: Invalid frame size."
msgstr "%s видео поток %d: невалиден размер на кадъра."

#: src/media_object.cpp:1004
#, c-format
msgid "%s video stream %d: Cannot initialize conversion context."
msgstr ""
"%s видео поток %d: Не може да се инициализира контекста за конвертиране."

#: src/media_object.cpp:1067
#, c-format
msgid "Video stream %d: %s / %s, %g seconds"
msgstr "Видео поток %d: %s / %s, %g секунди"

#: src/media_object.cpp:1071
#, c-format
msgid "Using up to %d threads for decoding."
msgstr "Използване на максимум %d нишки за декодиране."

#: src/media_object.cpp:1076
#, c-format
msgid "Audio stream %d: %s / %s, %g seconds"
msgstr "Аудио поток %d: %s / %s, %g секунди"

#: src/media_object.cpp:1083
#, c-format
msgid "Subtitle stream %d: %s / %s, %g seconds"
msgstr "Поток със субтитри %d: %s / %s, %g секунди"

#: src/media_object.cpp:1090
msgid "No usable streams."
msgstr "Няма използваеми потоци."

#: src/media_object.cpp:1378 src/media_object.cpp:1408
#: src/media_object.cpp:1438
#, c-format
msgid "%s: Cannot duplicate packet."
msgstr "%s: Пакетът не може да се дублира."

#: src/media_object.cpp:1531
#, c-format
msgid "%s video stream %d: Dropping %dx%d frame"
msgstr "%s видео поток %d: Отхвърляне на кадър %dx%d"

#: src/media_object.cpp:2041
#, c-format
msgid "%s: Seeking failed."
msgstr "%s: превъртането се провали."

#: src/player.cpp:437
#, c-format
msgid "Video: delay %g seconds/%g frames; dropping next frame."
msgstr "Видео: закъснение %g секунди/%g кадри; отхвърляне на следващия кадър."

#: src/player.cpp:453
#, c-format
msgid "FPS: %.2f"
msgstr "К/Сек: %.2f"

#: src/player_equalizer.cpp:119
msgid "Reading input frame failed."
msgstr "Прочитането на входния кадър се провали."

#: src/player_equalizer.cpp:168 src/video_output_qt.cpp:687
#: src/video_output_qt.cpp:694
msgid "Waiting for subtitle renderer initialization..."
msgstr "Изчакване за инициализиране на системата за рендериране на субтитри..."

#: src/player_equalizer.cpp:382
msgid "No canvas in Equalizer configuration."
msgstr "Няма платно в конфигурацията на еквилайзера."

#: src/player_equalizer.cpp:389
#, c-format
msgid "Equalizer canvas: %gx%g, aspect ratio %g:1"
msgstr "Платно на еквилайзера: %gx%g, съотношение %g:1"

#: src/player_equalizer.cpp:736
msgid "Init data mapping failed."
msgstr "Инициализацията на картографирането на данни се провали."

#: src/player_equalizer.cpp:742
msgid "Frame data mapping failed."
msgstr "Картографирането на данните на кадъра се провали."

#: src/player_equalizer.cpp:755
msgid "Video player initialization failed."
msgstr "Инициализирането на видео плеъра се провали."

#: src/player_equalizer.cpp:870
msgid ""
"This OpenGL implementation does not support OpenGL 2.1 and framebuffer "
"objects."
msgstr "OpenGL имплементацията не поддържа OpenGL 2.1 и фреймбуфер обекти."

#: src/player_equalizer.cpp:1048
msgid "Equalizer initialization failed."
msgstr "Инициализирането на еквилайзера се провали."

#: src/player_equalizer.cpp:1056
msgid "Cannot get equalizer configuration."
msgstr "Не може да се вземе конфигурацията на еквилайзера."

#: src/player_equalizer.cpp:1072
msgid "Equalizer configuration initialization failed."
msgstr "Инициализирането на конфигурацията на еквилайзера се провали."

#: src/subtitle_renderer.cpp:223
msgid "Cannot initialize LibASS."
msgstr "Не може да се инициализира LibASS."

#: src/subtitle_renderer.cpp:232
msgid "Cannot initialize LibASS renderer."
msgstr "Не може да се инициализира LibASS renderer."

#: src/subtitle_renderer.cpp:404
msgid "Cannot initialize LibASS track."
msgstr "Не може да се инициализира LibASS трак."

#: src/subtitle_renderer.cpp:415
#, c-format
msgid "Subtitle character set conversion failed: %s"
msgstr "Конвертирането на кодировката на субтитрите се провали: %s"

#: src/video_output.cpp:351
#, c-format
msgid "OpenGL error 0x%04X."
msgstr "OpenGL грешка 0x%04X."

#: src/video_output.cpp:363
#, c-format
msgid "OpenGL Framebuffer status error 0x%04X."
msgstr "OpenGL фреймбуфер грешка на статуса 0x%04X."

#: src/video_output.cpp:411
#, c-format
msgid "OpenGL %s '%s': compiler warning:"
msgstr "OpenGL %s '%s': предупреждение от компилатора:"

#: src/video_output.cpp:412 src/video_output.cpp:417
msgid "vertex shader"
msgstr "вертекс шейдър"

#: src/video_output.cpp:412 src/video_output.cpp:417
msgid "fragment shader"
msgstr "фрагментен шейдър"

#: src/video_output.cpp:416
#, c-format
msgid "OpenGL %s '%s': compilation failed."
msgstr "OpenGL %s '%s': компилирането се провали."

#: src/video_output.cpp:419 src/video_output.cpp:496
msgid "unknown error"
msgstr "непозната грешка"

#: src/video_output.cpp:492
#, c-format
msgid "OpenGL program '%s': linker warning:"
msgstr "OpenGL program '%s': предупреждение при свързването:"

#: src/video_output.cpp:495
#, c-format
msgid "OpenGL program '%s': linking failed."
msgstr "OpenGL program '%s': свързването се провали."

#: src/video_output.cpp:1556 src/video_output.cpp:1700
msgid "Cannot create a PBO buffer."
msgstr "Не може да се създаде PBO буфер."

#: src/video_output_qt.cpp:293 src/video_output_qt.cpp:536
#: src/video_output_qt.cpp:733 src/video_output_qt.cpp:745
#: src/video_output_qt.cpp:766
msgid "Error"
msgstr "Грешка"

#: src/video_output_qt.cpp:638
#, c-format
msgid "Cannot initialize GLEW: %s"
msgstr "Не може да се инициализира GLEW: %s"

#: src/video_output_qt.cpp:658
msgid "This OpenGL implementation does not support required features."
msgstr "OpenGL имплементацията ви не поддържа нужните възможности."

#: src/video_output_qt.cpp:685
msgid "Please wait"
msgstr "Моля изчакайте"

#: src/video_output_qt.cpp:745
msgid "Cannot get valid OpenGL context."
msgstr "Не може да се получи валиден OpenGL контекст."

#: src/video_output_qt.cpp:756
msgid "The display does not support OpenGL stereo mode."
msgstr "Дисплеят не поддържа OpenGL стерео режим."

#: src/video_output_qt.cpp:761
msgid "Cannot set OpenGL context format."
msgstr "Не може да се зададе формат на OpenGL контекста "

#: src/video_output_qt.cpp:865
msgid "Cannot suspend screensaver."
msgstr "Предпазителя на екрана не може да бъде деактивиран"

#: src/video_output_qt.cpp:880
msgid "Cannot resume screensaver."
msgstr "Предпазителя на екрана не може да бъде активиран"

#~ msgid "Video:"
#~ msgstr "Видео:"

#~ msgid "<p>Select the video stream.</p>"
#~ msgstr "<p>Избор на видео поток.</p>"

#~ msgid "Audio:"
#~ msgstr "Аудио:"

#~ msgid "<p>Select the audio stream.</p>"
#~ msgstr "<p>Избор на аудио поток.</p>"

#~ msgid "Subtitle:"
#~ msgstr "Субтитри:"

#~ msgid "<p>Select the subtitle stream.</p>"
#~ msgstr "<p>Избор на субтитри.</p>"

#~ msgid "<p>Set the 3D layout of the video stream.</p>"
#~ msgstr "<p>Избор на 3D разположение на видеото.</p>"

#~ msgid "Output:"
#~ msgstr "Изход:"

#~ msgid "<p>Set the 3D output type for your display.</p>"
#~ msgstr "<p>Избор на 3D типа на дисплея.</p>"

#~ msgid "Swap left/right"
#~ msgstr "Размяна на ляво/дясно"

#~ msgid ""
#~ "<p>Swap the left and right view. Use this if the 3D effect seems wrong.</"
#~ "p>"
#~ msgstr "<p>Размяна на левия и десния изглед.</p>"

#~ msgid "Off"
#~ msgstr "Изключено"

#~ msgid ""
#~ "<p>This slider shows the progress during video playback, and can be used "
#~ "to seek in the video.</p>"
#~ msgstr ""
#~ "<p>Този плъзгач показва докъде е стигнало възпроизвеждането, и може да се "
#~ "използва за превъртане.</p>"

#~ msgid "<p>Elapsed / total time.</p>"
#~ msgstr "<p>Изминало / Общо време.</p>"

#~ msgid "<p>Toggle audio mute.</p>"
#~ msgstr "<p>Заглушаване на звука.</p>"

#~ msgid "<p>Adjust audio volume.</p>"
#~ msgstr "<p>Задаване нивото на звука.</p>"

#~ msgid "<p>Play.</p>"
#~ msgstr "<p>Изпълняване.</p>"

#~ msgid "<p>Pause.</p>"
#~ msgstr "<p>Пауза.</p>"

#~ msgid "<p>Stop.</p>"
#~ msgstr "<p>Стоп.</p>"

#~ msgid "<p>Toggle loop mode.</p>"
#~ msgstr "<p>(Де)Активиране на повторение.</p>"

#~ msgid ""
#~ "<p>Switch to fullscreen mode. You can leave fullscreen mode by pressing "
#~ "the f key.</p>"
#~ msgstr ""
#~ "<p>Превключване на пълноекранен режим. Можете да го напуснете чрез "
#~ "натискане на клавиш f.</p>"

#~ msgid "<p>Center the video area on your screen.</p>"
#~ msgstr "<p>Центриране на видеото в екрана.</p>"

#~ msgid "<p>Seek backward 10 minutes.</p>"
#~ msgstr "<p>Назад 10 минути.</p>"

#~ msgid "<p>Seek backward 1 minute.</p>"
#~ msgstr "<p>Назад 1 минута.</p>"

#~ msgid "<p>Seek backward 10 seconds.</p>"
#~ msgstr "<p>Назад 10 секунди.</p>"

#~ msgid "<p>Seek forward 10 seconds.</p>"
#~ msgstr "<p>Напред 10 секунди.</p>"

#~ msgid "<p>Seek forward 1 minute.</p>"
#~ msgstr "<p>Напред 1 минута.</p>"

#~ msgid "<p>Seek forward 10 minutes.</p>"
#~ msgstr "<p>Напред 10 минути.</p>"

#~ msgid "Fullscreen/Multiscreen Settings"
#~ msgstr "Настройки на пълен екран/много екрани"

#~ msgid "Configure fullscreen mode:"
#~ msgstr "Конфигуриране на пълноекранния режим:"

#~ msgid "<p>Select the screens to use in fullscreen mode.</p>"
#~ msgstr "<p>Избор на екрани, които ще се използват в пълноекранен режим.</p>"

#~ msgid "Single screen:"
#~ msgstr "Единичен екран:"

#~ msgid "<p>Use a single screen for fullscreen mode.</p>"
#~ msgstr "<p>Използване на един екран за пълноекранния режим.</p>"

#~ msgid "Primary screen"
#~ msgstr "Основен екран"

#~ msgid "Screen %d"
#~ msgstr "Екран %d"

#~ msgid "Dual screen:"
#~ msgstr "Два екрана:"

#~ msgid "<p>Use two screens for fullscreen mode.</p>"
#~ msgstr "<p>Използване на два екрана за пълноекранния режим.</p>"

#~ msgid "Multi screen:"
#~ msgstr "Много екрани:"

#~ msgid "<p>Use multiple screens for fullscreen mode.</p>"
#~ msgstr "<p>Използване на множество екрани за пълноекранния режим.</p>"

#~ msgid "<p>Comma-separated list of screens to use for fullscreen mode.</p>"
#~ msgstr ""
#~ "<p>Отделени със запетайка екрани, които да се използват в пълноекранния "
#~ "режим.</p>"

#~ msgid "When in fullscreen mode,"
#~ msgstr "Когато е пълноекранен режим,"

#~ msgid "<p>Set special left/right view handling for fullscreen mode.</p>"
#~ msgstr ""
#~ "<p>Настройка на специален ляв/десен изглед при пълноекранен режим.</p>"

#~ msgid "flip left view vertically."
#~ msgstr "обръщане на левия изглед вертикално."

#~ msgid "flop left view horizontally."
#~ msgstr "обръщане на левия изглед хоризонтално."

#~ msgid "flip right view vertically."
#~ msgstr "обръщане на десния изглед вертикално."

#~ msgid "flop right view horizontally."
#~ msgstr "обръщане на десния изглед хоризонтално."

#~ msgid "use DLP(R) 3-D Ready Sync"
#~ msgstr "използване на DLP(R) 3-D Ready синхронизация"

#~ msgid "<p>Use DLP&reg; 3-D Ready Sync for supported output modes.</p>"
#~ msgstr ""
#~ "<p>използване на DLP&reg; 3-D Ready синхронизация за поддържаните изходни "
#~ "режими.</p>"

#~ msgid "inhibit the screensaver"
#~ msgstr "подтискане на предпазителя на екрана"

#~ msgid "<p>Inhibit the screensaver during fullscreen playback.</p>"
#~ msgstr ""
#~ "<p>Подтиска задействането на екранния предпазител по време на "
#~ "пълноекранно възпроизвеждане.</p>"

#~ msgid "OK"
#~ msgstr "Добре"

#~ msgid "Display Color Adjustments"
#~ msgstr "Настройки на цветовете"

#~ msgid "Contrast:"
#~ msgstr "Контраст:"

#~ msgid "Brightness:"
#~ msgstr "Яркост:"

#~ msgid "Hue:"
#~ msgstr "Оттенък:"

#~ msgid "Saturation:"
#~ msgstr "Наситеност:"

#~ msgid "Display Crosstalk Calibration"
#~ msgstr "Калибриране на Crosstalk"

#~ msgid ""
#~ "<p>Please read the manual to find out<br>how to measure the crosstalk "
#~ "levels<br>of your display.</p>"
#~ msgstr ""
#~ "<p>Моля прочетете ръководството<br>за да разберете как да откриете нивата "
#~ "на crosstalk<br>за вашия дисплей.</p>"

#~ msgid "Red:"
#~ msgstr "Червено:"

#~ msgid "Green:"
#~ msgstr "Зелено:"

#~ msgid "Blue:"
#~ msgstr "Синьо:"

#~ msgid "Rendering Quality Adjustments"
#~ msgstr "Настройки на качеството на рендериране"

#~ msgid "Rendering Quality:"
#~ msgstr "Качество на рендериране:"

#~ msgid "Zoom for wide videos"
#~ msgstr "Увеличаване при широко видео"

#~ msgid ""
#~ "<p>Set zoom level for videos that<br>are wider than the screen:<br>0: "
#~ "Show full video width.<br>1: Use full screen height.</p>"
#~ msgstr ""
#~ "<p>Задава нивото на увеличаване когато<br>видеото е по-широко от екрана:"
#~ "<br>0: показване на пълната ширина на видеото.<br>1: използване на "
#~ "пълноекранната височина.</p>"

#~ msgid "Zoom:"
#~ msgstr "Увеличаване:"

#~ msgid "<p>Set the zoom level for videos that are wider than the screen.</p>"
#~ msgstr ""
#~ "<p>Задава нивото на увеличаване когато видеото е по-широко от екрана.</p>"

#~ msgid "Audio Settings"
#~ msgstr "Звукови настройки"

#~ msgid "Audio device:"
#~ msgstr "Звуково устройство:"

#~ msgid ""
#~ "<p>Select the audio device.<br>This will take effect for the next started "
#~ "video.</p>"
#~ msgstr ""
#~ "<p>Избор на звуково устройство.<br>Ще влезе в ефект при следващото "
#~ "стартиране на видеото.</p>"

#~ msgid "Default"
#~ msgstr "По подразбиране"

#~ msgid "Audio delay (ms):"
#~ msgstr "Закъснение на звука (мсек)"

#~ msgid ""
#~ "<p>Set an audio delay, in milliseconds.<br>This is useful if audio and "
#~ "video are not in sync.</p>"
#~ msgstr ""
#~ "<p>Настройва закъснението на звука.<br>Използва се когато звука и видеото "
#~ "не са синхронизирани.</p>"

#~ msgid "Subtitle Settings"
#~ msgstr "Настройки на субтитрите"

#~ msgid ""
#~ "<p>These settings apply only to soft subtitles, not to bitmaps.<br>Some "
#~ "changes require a restart of the video to take effect.</p>"
#~ msgstr ""
#~ "<p>Тези настройки се отнасят само за текстови субтитри.<br>Някои от "
#~ "настройките изискват рестартиране на видеото за да влязат в сила.</p>"

#~ msgid "Encoding:"
#~ msgstr "Кодировка:"

#~ msgid "<p>Set the subtitle character set encoding.</p>"
#~ msgstr "<p>Кодировка на субтитрите.</p>"

#~ msgid "Override font:"
#~ msgstr "Шрифт:"

#~ msgid "<p>Override the subtitle font family.</p>"
#~ msgstr "<p>Шрифт на субтитрите.</p>"

#~ msgid "Override font size:"
#~ msgstr "Размер на шрифта:"

#~ msgid "<p>Override the subtitle font size.</p>"
#~ msgstr "<p>Размер на шрифта на субтитрите.</p>"

#~ msgid "Override scale factor:"
#~ msgstr "Коефициент на уголемяване:"

#~ msgid "<p>Override the subtitle scale factor.</p>"
#~ msgstr "<p>Коефициент на уголемяване на субтитрите.</p>"

#~ msgid "Override color:"
#~ msgstr "Цвят на шрифта:"

#~ msgid "<p>Override the subtitle color.</p>"
#~ msgstr "<p>Цвят на субтитрите.</p>"

#~ msgid "Override shadow:"
#~ msgstr "Сянка на шрифта:"

#~ msgid "<p>Override the subtitle shadow.</p>"
#~ msgstr "<p>Сянка на субтитрите.</p>"

#~ msgid "On"
#~ msgstr "Включване"

#~ msgid "Video Settings"
#~ msgstr "Видео настройки"

#~ msgid "Crop to aspect ratio:"
#~ msgstr "Изрязване до съотношение:"

#~ msgid ""
#~ "<p>Set the real aspect ratio of the video, so that borders can be cropped."
#~ "</p>"
#~ msgstr ""
#~ "<p>Задаване на реалното съотношение на видеото, така че рамките да могат "
#~ "да бъдат изрязани.</p>"

#~ msgid "Do not crop"
#~ msgstr "Без изрязване"

#~ msgid "Parallax:"
#~ msgstr "Паралакс:"

#~ msgid ""
#~ "<p>Adjust parallax, from -1 to +1. This changes the separation of left "
#~ "and right view, and thus the perceived distance of the scene.</p>"
#~ msgstr ""
#~ "<p>Настройка на паралакса, от -1 до +1. Тази настройка определя "
#~ "раздалечаването между левия и десния изглед, т.е. дълбочината на сцената."
#~ "</p>"

#~ msgid "Subtitle parallax:"
#~ msgstr "Паралакс на субтитрите:"

#~ msgid ""
#~ "<p>Adjust subtitle parallax, from -1 to +1. This changes the perceived "
#~ "distance of the subtitles.</p>"
#~ msgstr ""
#~ "<p>Настройка на паралакса на субтитрите, от -1 до +1. Тази настройка "
#~ "определя дълбочината на субтитрите.</p>"

#~ msgid "Ghostbusting:"
#~ msgstr "Подтискане на смесването:"

#~ msgid ""
#~ "<p>Set the amount of crosstalk ghostbusting, from 0 to 1. You need to set "
#~ "the crosstalk levels of your display first. Note that crosstalk "
#~ "ghostbusting does not work with anaglyph glasses.</p>"
#~ msgstr ""
#~ "<p>Задава нивото на подтискане на смесването между левия и десния изглед, "
#~ "от 0 до 1. Трябва да настроите първо нивата на подтискане на дисплея. "
#~ "Тази опция не работи с анаглифни очила.</p>"

#~ msgid "SDI Output Settings"
#~ msgstr "Настройки на SDI изход"

#~ msgid "SDI Output Format:"
#~ msgstr "SDI изходен формат:"

#~ msgid "<p>Select output format used for SDI output.</p>"
#~ msgstr "<p>Избор на формат за SDI изхода.</p>"

#~ msgid "Left stereo mode:"
#~ msgstr "Ляв стерео режим:"

#~ msgid "<p>Select stereo mode used for left SDI output.</p>"
#~ msgstr "<p>Избор на стерео режим за левия SDI изход.</p>"

#~ msgid "Right stereo mode:"
#~ msgstr "Десен стерео режим:"

#~ msgid "<p>Select stereo mode used for right SDI output.</p>"
#~ msgstr "<p>Избор на стерео режим за десния SDI изход.</p>"

#~ msgid "Open device(s)"
#~ msgstr "Отваряне на устройство"

#~ msgid "<p>Choose a device type.</p>"
#~ msgstr "<p>Избор на типа на устройството.</p>"

#~ msgid "<p>Choose a device.</p>"
#~ msgstr "<p>Избор на устройство.</p>"

#~ msgid "<p>Set the X11 device string. Refer to the manual for details.</p>"
#~ msgstr ""
#~ "<p>Задаване на X11 низ на устройството. Вижте ръководството за повече "
#~ "информация.</p>"

#~ msgid "First device:"
#~ msgstr "Първо устройство:"

#~ msgid "Second device:"
#~ msgstr "Второ устройство:"

#~ msgid "Request frame size"
#~ msgstr "Изискване на размер на кадъра"

#~ msgid ""
#~ "<p>Request a specific frame size from the device, e.g. 640x480. The "
#~ "device must support this frame size. Some devices require a frame size to "
#~ "be selected.</p>"
#~ msgstr ""
#~ "<p>Изискване на специфичен размер на кадъра от устройството, например "
#~ "640x480. Устройството трябва да поддържа този размер. Някои устройства "
#~ "изискват размера на кадъра да бъде зададен.</p>"

#~ msgid "Request frame rate"
#~ msgstr "Изискване на кадрова честота"

#~ msgid ""
#~ "<p>Request a specific frame rate from the device, e.g. 25/1. The device "
#~ "must support this frame rate. Some devices require a frame rate to be "
#~ "selected.</p>"
#~ msgstr ""
#~ "<p>Изискване на специфична кадрова честота от устройството, например "
#~ "25/1. Устройството трябва да поддържа тази честота. Някои устройства "
#~ "изискват честотата да бъде зададена.</p>"

#~ msgid "Request MJPEG format"
#~ msgstr "Изискване на MJPEG формат"

#~ msgid ""
#~ "<p>Request MJPEG data from the input device. The device may ignore this "
#~ "request.</p>"
#~ msgstr ""
#~ "<p>Изискване на MJPEG данни от устройството. Някои устройства може да "
#~ "игнорират тази заявка.</p>"

#~ msgid "Cancel"
#~ msgstr "Отказ"

#~ msgid "&File"
#~ msgstr "Файл"

#~ msgid "&Open file(s)..."
#~ msgstr "Отваряне на файл(ове)"

#~ msgid "Open &URL(s)..."
#~ msgstr "Отваряне на адрес(и)"

#~ msgid "Open &device(s)..."
#~ msgstr "Отваряне на устройство"

#~ msgid "&Clear recent files"
#~ msgstr "Изчистване на историята"

#~ msgid "&Quit"
#~ msgstr "Изход"

#~ msgid "&Preferences"
#~ msgstr "Предпочитания"

#~ msgid "&Fullscreen Settings..."
#~ msgstr "Настройки за пълен екран"

#~ msgid "Display &Color Adjustments..."
#~ msgstr "Настройки на цветовете"

#~ msgid "Display Cross&talk Calibration..."
#~ msgstr "Калибриране на Crosstalk"

#~ msgid "Quality Adjustments..."
#~ msgstr "Настройки на качеството"

#~ msgid "&Zoom for wide videos..."
#~ msgstr "Увеличаване при широко видео..."

#~ msgid "&Audio Settings..."
#~ msgstr "Настройки на звука"

#~ msgid "&Subtitle Settings..."
#~ msgstr "Настройки на субтитрите"

#~ msgid "Current &Video Settings..."
#~ msgstr "Настройки на текущото видео"

#~ msgid "SDI &Output Settings..."
#~ msgstr "Настройки на SDI изход..."

#~ msgid "&Help"
#~ msgstr "Помощ"

#~ msgid "&Manual..."
#~ msgstr "Ръководство"

#~ msgid "&Website..."
#~ msgstr "Интернет страница"

#~ msgid "&Keyboard Shortcuts"
#~ msgstr "Бързи клавиши"

#~ msgid "&About"
#~ msgstr "Относно"

#~ msgid "Tip"
#~ msgstr "Съвет"

#~ msgid ""
#~ "<p>You can select and open multiple files at once.</p><p>This is useful "
#~ "for example if you have extra subtitle files,<br>or if left and right "
#~ "view are stored in separate files.</p>"
#~ msgstr ""
#~ "<p>Може да избирате и да отваряте множество файлове.</p><p>Това е полезно "
#~ "например когато имате субтитри в отделен файл,<br>или левия и десния "
#~ "канал са в отделни файлове</p>"

#~ msgid "Do not show this message again."
#~ msgstr "Да не се показва повече."

#~ msgid "Open files"
#~ msgstr "Отваряне на файлове"

#~ msgid "Open URL(s)"
#~ msgstr "Отваряне на адрес(и)"

#~ msgid "URL(s):"
#~ msgstr "Адрес(и)"

#~ msgid "<p>Enter one or more space separated URLs.</p>"
#~ msgstr "<p>Въведете един или повече адреси, разделени с интервал.</p>"

#~ msgid "Cannot open manual."
#~ msgstr "Ръководството не може да бъде отворено."

#~ msgid "Cannot open website."
#~ msgstr "Интернет страницата не може да бъде отворена."

#~ msgid "Keyboard Shortcuts"
#~ msgstr "Бързи клавиши"

#~ msgid "Keyboard control:"
#~ msgstr "Контролиране с клавиатура:"

#~ msgid "Stop"
#~ msgstr "Спиране"

#~ msgid "About %s"
#~ msgstr "Относно %s"

#~ msgid "The %s 3D video player"
#~ msgstr "%s 3D видео плеър"

#~ msgid ""
#~ "<p>%s version %s.</p><p>Copyright (C) 2014 the Bino developers.</"
#~ "p><p>This is free software. You may redistribute copies of it under the "
#~ "terms of the <a href=\"http://www.gnu.org/licenses/gpl.html\">GNU General "
#~ "Public License</a>. There is NO WARRANTY, to the extent permitted by law."
#~ "</p><p>See <a href=\"%s\">%s</a> for more information on this software.</"
#~ "p>"
#~ msgstr ""
#~ "<p>%s версия %s.</p><p>Всички права запазени (C) 2014 от разработчиците "
#~ "на Bino.</p><p>Тази програма е свободен софтуер. Може да разпространявате "
#~ "нейни копия според условията на <a href=\"http://www.gnu.org/licenses/gpl."
#~ "html\">GNU General Public License</a>. Програмата идва без НИКАКВА "
#~ "ГАРАНЦИЯ, доколкото това е позволено от закона.</p><p>Вижте <a href=\"%s"
#~ "\">%s</a> за повече информация.</p>"

#~ msgid "About"
#~ msgstr "Относно"

#~ msgid "Libraries"
#~ msgstr "Библиотеки"

#~ msgid "Team"
#~ msgstr "Екип"

#~ msgid "License"
#~ msgstr "Лиценз"

#~ msgid "Need at least OpenGL 2.1."
#~ msgstr "Изисква се поне OpenGL 2.1"<|MERGE_RESOLUTION|>--- conflicted
+++ resolved
@@ -7,11 +7,7 @@
 msgstr ""
 "Project-Id-Version: bino 1.4.0\n"
 "Report-Msgid-Bugs-To: bino-list@nongnu.org\n"
-<<<<<<< HEAD
-"POT-Creation-Date: 2016-02-16 09:55+1100\n"
-=======
 "POT-Creation-Date: 2018-01-15 09:24+0100\n"
->>>>>>> 2d246094
 "PO-Revision-Date: 2012-10-13 00:33+0200\n"
 "Last-Translator: Krasimir S. Stefanov <lokiisyourmaster@gmail.com>\n"
 "Language-Team: LANGUAGE <LL@li.org>\n"
@@ -285,14 +281,8 @@
 msgstr "%s версия %s"
 
 #: src/main.cpp:415
-<<<<<<< HEAD
-#, fuzzy
-msgid "Copyright (C) 2016 the Bino developers."
-msgstr "Всички права запазени (C) 2014 от разработчиците на Bino."
-=======
 msgid "Copyright (C) 2018 the Bino developers."
 msgstr "Всички права запазени (C) 2018 от разработчиците на Bino."
->>>>>>> 2d246094
 
 #: src/main.cpp:416
 msgid ""
