# Chinese translations for bino package
# bino 3d 播放器简体中文语言文件
# Copyright (C) 2014 The Bino developers
# This file is distributed under the same license as the PACKAGE package.
# Frank Hill <hxf.prc@gmail.com>, 2014.
#
msgid ""
msgstr ""
"Project-Id-Version: bino 1.4.4\n"
"Report-Msgid-Bugs-To: bino-list@nongnu.org\n"
<<<<<<< HEAD
"POT-Creation-Date: 2016-02-16 09:55+1100\n"
=======
"POT-Creation-Date: 2018-01-15 09:24+0100\n"
>>>>>>> 2d246094
"PO-Revision-Date: 2014-09-16 17:16+0800\n"
"Last-Translator: Frank Hill <hxf.prc@gmail.com>\n"
"Language-Team: Simplified Chinese\n"
"Language: zh_cn\n"
"MIME-Version: 1.0\n"
"Content-Type: text/plain; charset=UTF-8\n"
"Content-Transfer-Encoding: 8bit\n"
"X-Generator: Poedit 1.5.4\n"

#: src/base/dbg.cpp:49
#, c-format
msgid "Caught signal %d (%s). Aborting."
msgstr "捕捉到信号 %d (%s)，放弃。"

#: src/base/dbg.cpp:56
msgid "Unexpected exception."
msgstr "出现异常。"

#. TRANSLATORS: %s will be a mail address.
#: src/base/dbg.cpp:221
#, c-format
msgid "Report bugs to <%s>."
msgstr "缺陷请报告给 <%s>。"

#: src/base/exc.cpp:52 src/base/exc.cpp:70 src/base/exc.cpp:104
#, c-format
msgid "Exception: %s"
msgstr "异常：%s"

#: src/base/opt.cpp:168
#, c-format
msgid "Invalid option %s."
msgstr "无效选项 %s。"

#: src/base/opt.cpp:172
#, c-format
msgid "Option --%s does not take an argument."
msgstr "选项 --%s 无须提供参数。"

#: src/base/opt.cpp:177
#, c-format
msgid "Invalid option -%c."
msgstr "无效选项 -%c。"

#: src/base/opt.cpp:186
#, c-format
msgid "Option --%s requires an argument."
msgstr "选项 --%s 需要一个参数。"

#: src/base/opt.cpp:191
#, c-format
msgid "Option -%c requires an argument."
msgstr "选项 -%c 需要一个参数。"

#: src/base/opt.cpp:212
#, c-format
msgid "Invalid argument for -%c."
msgstr "选项 -%c 的参数无效。"

#: src/base/opt.cpp:216
#, c-format
msgid "Invalid argument for --%s."
msgstr "选项 --%s 的参数无效。"

#: src/base/opt.cpp:239
#, c-format
msgid "Option --%s (-%c) is mandatory."
msgstr "选项 --%s (-%c) 是必需的。"

#: src/base/opt.cpp:243
#, c-format
msgid "Option --%s is mandatory."
msgstr "选项 --%s 是必需的。"

#: src/base/opt.cpp:257
msgid "Too few arguments."
msgstr "参数太少。"

#: src/base/opt.cpp:262
msgid "Too many arguments."
msgstr "参数太多。"

<<<<<<< HEAD
#: src/base/str.cpp:452
=======
#: src/base/str.cpp:459
>>>>>>> 2d246094
#, c-format
msgid "Cannot convert string to %s."
msgstr "无法转换字符串为 %s。"

<<<<<<< HEAD
#: src/base/str.cpp:986 src/base/str.cpp:1005 src/base/str.cpp:1016
#: src/base/str.cpp:1028
=======
#: src/base/str.cpp:993 src/base/str.cpp:1012 src/base/str.cpp:1023
#: src/base/str.cpp:1035
>>>>>>> 2d246094
#, c-format
msgid "Cannot convert %s to %s: %s"
msgstr "无法转换 %s 为 %s：%s"

<<<<<<< HEAD
#: src/base/str.cpp:1034
=======
#: src/base/str.cpp:1041
>>>>>>> 2d246094
#, c-format
msgid "Cannot convert %s to %s."
msgstr "无法转换 %s 为 %s。"

#: src/base/pth.cpp:38 src/base/pth.cpp:48 src/base/pth.cpp:61
#: src/base/pth.cpp:74 src/base/pth.cpp:85 src/base/pth.cpp:95
#: src/base/pth.cpp:108 src/base/pth.cpp:116 src/base/pth.cpp:124
#: src/base/pth.cpp:204 src/base/pth.cpp:211 src/base/pth.cpp:225
#: src/base/pth.cpp:245
msgid "System function failed: "
msgstr "系统函数失败："

#: src/base/tmr.cpp:63 src/base/tmr.cpp:72 src/base/tmr.cpp:81
msgid "Cannot get time."
msgstr "无法获取时间。"

#: src/audio_output.cpp:117
msgid "No OpenAL device available."
msgstr "未找到 OpenAL 设备。"

#: src/audio_output.cpp:122 src/audio_output.cpp:128
#, c-format
msgid "OpenAL device '%s' is not available."
msgstr "OpenAL 设备 ‘%s’ 不可用。"

#: src/audio_output.cpp:122 src/lib_versions.cpp:121 src/lib_versions.cpp:159
#: src/media_data.cpp:1207 src/media_data.cpp:1230 src/media_data.cpp:1268
#: src/media_data.cpp:1273
msgid "unknown"
msgstr "未知"

#: src/audio_output.cpp:135
msgid "No OpenAL context available."
msgstr "没有有效的 OpenAL context。"

#: src/audio_output.cpp:146
msgid "Cannot create OpenAL buffers."
msgstr "无法创建 OpenAL 缓冲。"

#: src/audio_output.cpp:155
msgid "Cannot create OpenAL source."
msgstr "无法创建 OpenAL 音源。"

#: src/audio_output.cpp:168
msgid "Cannot set OpenAL source parameters."
msgstr "无法设置 OpenAL 音源参数。"

#: src/audio_output.cpp:222
msgid "Cannot check OpenAL source state."
msgstr "无法检测 OpenAL 音源状态。"

#: src/audio_output.cpp:229
msgid "Cannot restart OpenAL source playback."
msgstr "无法重启 OpenAL 音源回放。"

#: src/audio_output.cpp:406
#, c-format
msgid "No OpenAL format available for audio data format %s."
msgstr "音频数据格式 %s 没有有效的 OpenAL 格式。"

#: src/audio_output.cpp:422
msgid "Cannot set OpenAL audio volume."
msgstr "无法设置 OpenAL 音量。"

#: src/audio_output.cpp:465
msgid "Cannot buffer initial OpenAL data."
msgstr "无法缓冲初始 OpenAL 数据。"

#: src/audio_output.cpp:479
msgid "Cannot buffer OpenAL data."
msgstr "无法缓冲 OpenAL 数据。"

#: src/audio_output.cpp:504
msgid "Cannot start OpenAL source playback."
msgstr "无法启动 OpenAL 音源。"

#: src/audio_output.cpp:518
msgid "Cannot pause OpenAL source playback."
msgstr "无法暂停 OpenAL 音源。"

#: src/audio_output.cpp:527
msgid "Cannot unpause OpenAL source playback."
msgstr "无法继续播放 OpenAL 音源。"

#: src/audio_output.cpp:536
msgid "Cannot stop OpenAL source playback."
msgstr "无法停止 OpenAL 音源。"

#: src/audio_output.cpp:547
msgid "Cannot unqueue OpenAL source buffers."
msgstr "无法乱序 OpenAL 音源缓冲。"

#: src/command_file.cpp:63 src/command_file.cpp:79 src/command_file.cpp:125
#: src/main.cpp:402 src/media_object.cpp:877 src/media_object.cpp:1362
#: src/video_output.cpp:420
#, c-format
msgid "%s: %s"
msgstr "%s: %s"

#: src/command_file.cpp:174
#, c-format
msgid "%s: invalid command '%s'"
msgstr "%s：无效命令 ‘%s’"

#: src/dispatch.cpp:167
msgid "Cannot connect to X server."
msgstr "无法连接 X 服务器。"

#: src/dispatch.cpp:183
msgid "No video to play."
msgstr "无视频。"

#: src/dispatch.cpp:438 src/player_equalizer.cpp:87
msgid "No video streams found."
msgstr "未找到视频流。"

#: src/dispatch.cpp:455
msgid "Cannot set requested stereo layout: incompatible media."
msgstr "无法设置指定的 S3D 布局：不兼容的媒体文件。"

#: src/dispatch.cpp:470
#, c-format
msgid "Video stream %d not found."
msgstr "视频流 %d 未找到。"

#: src/dispatch.cpp:476
#, c-format
msgid "Audio stream %d not found."
msgstr "音轨 %d 未找到。"

#: src/dispatch.cpp:484
#, c-format
msgid "Subtitle stream %d not found."
msgstr "字幕轨 %d 未找到。"

#: src/dispatch.cpp:559 src/main.cpp:796
msgid "This version of Bino was compiled without support for Equalizer."
msgstr "此 Bino 版本编译时未加入 Equalizer 支持。"

#: src/lib_versions.cpp:183 src/lib_versions.cpp:195
msgid "not used"
msgstr "未使用"

#: src/lirc.cpp:63
msgid "Cannot initialize LIRC."
msgstr "无法初始化 LIRC。"

#: src/lirc.cpp:69
msgid "Cannot set LIRC socket properties."
msgstr "无法设置 LIRC socket 属性。"

#: src/lirc.cpp:76
msgid "Cannot read LIRC default configuration."
msgstr "无法读取 LIRC 默认配置。"

#: src/lirc.cpp:91
#, c-format
msgid "Cannot read LIRC configuration file %s."
msgstr "无法读取 LIRC 配置文件 %s。"

#: src/lirc.cpp:119
msgid "Cannot get LIRC event; disabling LIRC support."
msgstr "无法获取 LIRC 事件；禁用 LIRC 支持。"

#: src/lirc.cpp:133
#, c-format
msgid "Received invalid command '%s' from LIRC."
msgstr "从 LIRC 接收到无效命令‘%s’。"

#: src/lirc.cpp:143
msgid "Cannot get command for LIRC code."
msgstr "无法从 LIRC 代码获取命令。"

#: src/main.cpp:414
#, c-format
msgid "%s version %s"
msgstr "%s 版本 %s"

#: src/main.cpp:415
<<<<<<< HEAD
#, fuzzy
msgid "Copyright (C) 2016 the Bino developers."
msgstr "Bino 开发者版权所有 (C) 2014。"
=======
msgid "Copyright (C) 2018 the Bino developers."
msgstr "Bino 开发者版权所有 (C) 2018。"
>>>>>>> 2d246094

#: src/main.cpp:416
msgid ""
"This is free software. You may redistribute copies of it under the terms of "
"the GNU General Public License. There is NO WARRANTY, to the extent "
"permitted by law."
msgstr ""
"本软件是自由软件，你可以在 GNU GPL 许可证下重新发布。在法律所允许的范围内，本"
"软件不带任何的保证。"

#: src/main.cpp:419
msgid "Platform:"
msgstr "平台："

#: src/main.cpp:421
msgid "Libraries used:"
msgstr "使用的程序库："

#. TRANSLATORS: This is the --help text. Please keep the line length limited.
#. * The --help output should look good with a line width of 80 characters.
#: src/main.cpp:434
msgid "Usage:"
msgstr "用法："

#: src/main.cpp:436
msgid "Options:"
msgstr "选项："

#: src/main.cpp:437
msgid "Print help"
msgstr "打印帮助信息"

#: src/main.cpp:438
msgid "Print version"
msgstr "打印版本号"

#: src/main.cpp:439
msgid "Do not use the GUI, just show a plain window"
msgstr "不使用图形界面，只显示一个普通窗口"

#: src/main.cpp:440
msgid "Append all log messages to the given file"
msgstr "把所有日志信息附加到指定文件后面"

#: src/main.cpp:441
msgid "Set log level (debug/info/warning/error/quiet)"
msgstr "设置日志详细程度（debug/info/warning/error/quiet）"

#: src/main.cpp:442
msgid "Print a list of known audio devices and exit"
msgstr "列出已知的声音设备列表并推出"

#: src/main.cpp:443
msgid "Use audio device number N (N=0 is the default)"
msgstr "使用声音设备 N（N 默认为0）"

#: src/main.cpp:444
msgid "Delay audio by D milliseconds (default 0)"
msgstr "延迟加载声音 D 毫秒（默认为 0）"

#: src/main.cpp:445
msgid "Set audio volume (0 to 1, default 1)"
msgstr "设置声音音量（0 或 1，默认为 1）"

#: src/main.cpp:446
msgid "Mute audio"
msgstr "静音"

#: src/main.cpp:447
msgid "Type of input device: default, firewire, x11"
msgstr "输入设备类型：默认，火线，x11"

#: src/main.cpp:448
msgid "Request frame size WxH from input device"
msgstr "从输入设备请求帧尺寸 WxH"

#: src/main.cpp:449
msgid "Request frame rate N/D from input device"
msgstr "从输入设备请求帧率 N/D"

#: src/main.cpp:450
msgid "Request device format 'default' or 'mjpeg'"
msgstr "请求设备格式‘默认’或‘mjpeg’"

#: src/main.cpp:451
msgid "Read commands from a file"
msgstr "从文件读取命令"

#: src/main.cpp:452
msgid "Use the given LIRC configuration file"
msgstr "使用指定的 LIRC 配置文件"

#: src/main.cpp:453
msgid "This option can be used more than once"
msgstr "此选项可使用多次"

#: src/main.cpp:454
msgid "Output quality (0=fastest to 4=best/default)"
msgstr "输出质量（从 0 为最快到 4 为最佳/默认）"

#: src/main.cpp:455
msgid "Select video stream (1-n, depending on input)"
msgstr "选择视频流（1-n，和输入有关）"

#: src/main.cpp:456
msgid "Select audio stream (1-n, depending on input)"
msgstr "选择音轨（1-n，和输入有关）"

#: src/main.cpp:457
msgid "Select subtitle stream (0-n, dep. on input)"
msgstr "选择字幕轨（0-n，和输入有关）"

#: src/main.cpp:458
msgid "Select input type (default autodetect):"
msgstr "选择输入类型（默认为自动检测）："

#: src/main.cpp:459
msgid "2D"
msgstr "2D"

#: src/main.cpp:460
msgid "Separate streams, left first"
msgstr "独立视频流，左画面在前"

#: src/main.cpp:461
msgid "Separate streams, right first"
msgstr "独立视频流，右画面在前"

#: src/main.cpp:462
msgid "Alternating, left first"
msgstr "交错，左画面在前"

#: src/main.cpp:463
msgid "Alternating, right first"
msgstr "交错，右视角在前"

#: src/main.cpp:464 src/main.cpp:479
msgid "Top/bottom"
msgstr "左画面在上/右画面在下"

#: src/main.cpp:465 src/main.cpp:480
msgid "Top/bottom, half height"
msgstr "左画面在上/右画面在下，半高画面"

#: src/main.cpp:466
msgid "Bottom/top"
msgstr "左画面在下/右画面在上"

#: src/main.cpp:467
msgid "Bottom/top, half height"
msgstr "左画面在下/右画面在上，半高画面"

#: src/main.cpp:468 src/main.cpp:481
msgid "Left/right"
msgstr "水平跨越（左画面在左/右画面在右）"

#: src/main.cpp:469 src/main.cpp:482
msgid "Left/right, half width"
msgstr "左画面在左/右画面在右，半宽画面"

#: src/main.cpp:470
msgid "Right/left"
msgstr "水平跨越（左画面在右/右画面在左）"

#: src/main.cpp:471
msgid "Right/left, half width"
msgstr "右画面在左/左画面在右，半宽画面"

#: src/main.cpp:472 src/main.cpp:483
msgid "Even/odd rows"
msgstr "隔行扫描，偶场为左画面"

#: src/main.cpp:473
msgid "Odd/even rows"
msgstr "隔行扫描，奇场为左画面"

#: src/main.cpp:474
msgid "Select output type:"
msgstr "选择输出类型："

#: src/main.cpp:475
msgid "OpenGL stereo"
msgstr "OpenGL 立体"

#: src/main.cpp:476
msgid "Left/right alternating"
msgstr "左右交错"

#: src/main.cpp:477
msgid "Left view"
msgstr "仅左画面"

#: src/main.cpp:478
msgid "Right view"
msgstr "仅右画面"

#: src/main.cpp:484
msgid "Even/odd columns"
msgstr "偶/奇列"

#: src/main.cpp:485
msgid "Checkerboard pattern"
msgstr "棋盘格模式"

#: src/main.cpp:486
msgid "HDMI frame packing mode"
msgstr "HDMI 帧封包模式"

#: src/main.cpp:487
msgid "Red/cyan glasses, monochrome"
msgstr "红蓝（cyan）眼镜，黑白"

#: src/main.cpp:488
msgid "Red/cyan glasses, half color"
msgstr "红蓝眼镜，半彩色"

#: src/main.cpp:489
msgid "Red/cyan glasses, full color"
msgstr "红蓝眼镜，全彩色"

#: src/main.cpp:490
msgid "Red/cyan glasses, Dubois"
msgstr "红蓝眼镜，Dubois"

#: src/main.cpp:491
msgid "Green/magenta glasses, monochrome"
msgstr "绿色/洋红眼镜，黑白"

#: src/main.cpp:492
msgid "Green/magenta glasses, half color"
msgstr "绿色/洋红眼镜，半彩色"

#: src/main.cpp:493
msgid "Green/magenta glasses, full color"
msgstr "绿色/洋红眼镜，全彩色"

#: src/main.cpp:494
msgid "Green/magenta glasses, Dubois"
msgstr "绿色/洋红眼镜，Dubois"

#: src/main.cpp:495
msgid "Amber/blue glasses, monochrome"
msgstr "黄蓝眼镜，黑白"

#: src/main.cpp:496
msgid "Amber/blue glasses, half color"
msgstr "黄蓝眼镜，半彩色"

#: src/main.cpp:497
msgid "Amber/blue glasses, full color"
msgstr "黄蓝眼镜，全彩色"

#: src/main.cpp:498
msgid "Amber/blue glasses, Dubois"
msgstr "黄蓝眼镜，Dubois"

#: src/main.cpp:499
msgid "Red/green glasses, monochrome"
msgstr "红绿眼镜，黑白"

#: src/main.cpp:500
msgid "Red/blue glasses, monochrome"
msgstr "红蓝眼镜"

#: src/main.cpp:501
msgid "Multi-display via Equalizer (2D setup)"
msgstr "使用 Equalizer（2D 设置）的多显示输出"

#: src/main.cpp:502
msgid "Multi-display via Equalizer (3D setup)"
msgstr "使用 Equalizer（3D 设置）的多显示输出"

#: src/main.cpp:503
msgid "Swap left/right view"
msgstr "交换左右视角"

#: src/main.cpp:504
msgid "Fullscreen"
msgstr "全屏"

#: src/main.cpp:505
msgid "Use the listed screens in fullscreen mode"
msgstr "全屏时使用列出的屏幕"

#: src/main.cpp:506
msgid "Screen numbers start with 1"
msgstr "屏幕序号从 1 开始"

#: src/main.cpp:507
msgid "An empty list defaults to the primary screen"
msgstr "空列表默认为主屏幕"

#: src/main.cpp:508
msgid "Flip left view vertically when fullscreen"
msgstr "全屏时左视角上下翻转"

#: src/main.cpp:509
msgid "Flop left view horizontally when fullscreen"
msgstr "全屏时左视角左右翻转"

#: src/main.cpp:510
msgid "Flip right view vertically when fullscreen"
msgstr "全屏时右视角上下翻转"

#: src/main.cpp:511
msgid "Flop right view horizontally when fullscreen"
msgstr "全屏时右视角左右翻转"

#: src/main.cpp:512
msgid "Use DLP 3-D Ready Sync when fullscreen"
msgstr "全屏时使用 DLP 3-D Ready Sync"

#: src/main.cpp:513
msgid "Set zoom for wide videos (0=off to 1=full)"
msgstr "设定宽屏视频缩放（0 为禁用，1 表示完全缩放）"

#: src/main.cpp:514
msgid "Crop video to given aspect ratio (0:0=off)"
msgstr "剪裁视频到指定的宽高比（0:0 表示禁用）"

#: src/main.cpp:515
msgid "Center window on screen"
msgstr "窗口居中"

#: src/main.cpp:516
msgid "Set subtitle encoding"
msgstr "设置字幕编码"

#: src/main.cpp:517
msgid "Set subtitle font name"
msgstr "设置字幕字体名字"

#: src/main.cpp:518
msgid "Set subtitle font size"
msgstr "设置字幕字体尺寸"

#: src/main.cpp:519
msgid "Set subtitle scale factor"
msgstr "设置字幕缩放比例"

#: src/main.cpp:520
msgid "Set subtitle color, in [AA]RRGGBB format"
msgstr "设置字幕颜色，格式为 [AA]RRGGBB"

#: src/main.cpp:521
msgid "Set subtitle shadow, -1=default, 0=off, 1=on"
msgstr "设置字幕阴影，-1 为默认，0 为关闭，1 为启用"

#: src/main.cpp:522
msgid "Subtitle parallax adjustment (-1 to +1)"
msgstr "字幕视差调整（-1 至 +1）"

#: src/main.cpp:523
msgid "Parallax adjustment (-1 to +1)"
msgstr "视差调整（-1 至 +1）"

#: src/main.cpp:524
msgid "Crosstalk leak level (0 to 1)"
msgstr "串扰程度调整（0 至 1）"

#: src/main.cpp:525
msgid "Comma-separated values for R,G,B"
msgstr "逗号分开的 R，G，B 值"

#: src/main.cpp:526
msgid "Amount of ghostbusting to apply (0 to 1)"
msgstr "消除重影级别（0 至 1）"

#: src/main.cpp:527
msgid "Benchmark mode (no audio, show fps)"
msgstr "性能测试模式（无音频，显示帧率）"

#: src/main.cpp:528
msgid "Frame rate divisor for display refresh rate"
msgstr "显示设备刷新率与影片帧率约数"

#: src/main.cpp:529
msgid "Default is 0 for benchmark mode, 1 otherwise"
msgstr "默认为 0，表示性能测试模式，反之为 1"

#: src/main.cpp:530
msgid "Loop the input media"
msgstr "重复播放"

#: src/main.cpp:531
msgid "Set SDI output format"
msgstr "设置 SDI 输出格式"

#: src/main.cpp:533
msgid "Interactive control:"
msgstr "交互控制："

#: src/main.cpp:534
msgid "ESC"
msgstr "ESC"

#: src/main.cpp:534
msgid "Leave fullscreen mode, or quit"
msgstr "离开全屏模式，或退出"

#: src/main.cpp:535
msgid "Quit"
msgstr "退出"

#: src/main.cpp:536
msgid "SPACE"
msgstr "空格"

#: src/main.cpp:536
msgid "Pause / unpause"
msgstr "暂停/继续"

#: src/main.cpp:537
msgid "Toggle fullscreen"
msgstr "切换全屏"

#: src/main.cpp:538
msgid "Center window"
msgstr "窗口居中"

#: src/main.cpp:539
msgid "Swap left/right eye"
msgstr "交换左右眼"

#: src/main.cpp:540
msgid "Cycle through available video streams"
msgstr "循环切换多个视频流"

#: src/main.cpp:541
msgid "Cycle through available audio streams"
msgstr "循环切换多个音轨"

#: src/main.cpp:542
msgid "Cycle through available subtitle streams"
msgstr "循环切换字幕"

#: src/main.cpp:543
msgid "Adjust contrast"
msgstr "调整对比度"

#: src/main.cpp:544
msgid "Adjust brightness"
msgstr "调整亮度"

#: src/main.cpp:545
msgid "Adjust hue"
msgstr "调整色调"

#: src/main.cpp:546
msgid "Adjust saturation"
msgstr "调整饱和度"

#: src/main.cpp:547
msgid "Adjust parallax"
msgstr "调整视差"

#: src/main.cpp:548
msgid "Adjust ghostbusting"
msgstr "消重影调整"

#: src/main.cpp:549
msgid "Adjust zoom for wide videos"
msgstr "调整宽屏视频的缩放"

#: src/main.cpp:550
msgid "Adjust audio volume"
msgstr "调整音量"

#: src/main.cpp:551
msgid "Toggle audio mute"
msgstr "切换静音"

#: src/main.cpp:552
msgid "Step a single video frame forward"
msgstr "向前一帧"

#: src/main.cpp:553
msgid "left, right"
msgstr "左，右"

#: src/main.cpp:553
msgid "Seek 10 seconds backward / forward"
msgstr "快退/快进10秒"

#: src/main.cpp:554
msgid "down, up"
msgstr "向下箭头，向上箭头"

#: src/main.cpp:554
msgid "Seek 1 minute backward / forward"
msgstr "快退/快进1分钟"

#: src/main.cpp:555
msgid "page down, page up"
msgstr "page down, page up"

#: src/main.cpp:555
msgid "Seek 10 minutes backward / forward"
msgstr "快退/快进10分钟"

#: src/main.cpp:556
msgid "Mouse click"
msgstr "鼠标点击"

#: src/main.cpp:556
msgid "Seek according to horizontal click position"
msgstr "根据水平点击的位置定位播放位置"

#: src/main.cpp:557
msgid "Media keys"
msgstr "媒体键"

#: src/main.cpp:557
msgid "Media keys should work as expected"
msgstr "媒体键应该可以用"

<<<<<<< HEAD
#: src/main.cpp:626
=======
#: src/main.cpp:627
>>>>>>> 2d246094
msgid "No audio devices known."
msgstr "无已知音频设备。"

#: src/main.cpp:642
msgid "Benchmark mode: audio and time synchronization disabled."
msgstr "性能测试模式：禁用音频和时间同步"

#: src/main.cpp:656
#, c-format
msgid "Unknown mode %s."
msgstr "未知模式 %s。"

#: src/main.cpp:788
msgid "This version of Bino was compiled without support for LIRC."
msgstr "此 Bino 版本编译时启用了 LIRC 支持。"

#. TRANSLATORS: This is a very short string describing the video size and aspect ratio.
#: src/media_data.cpp:1075
#, c-format
msgid "%dx%d, %.3g:1"
msgstr "%dx%d, %.3g:1"

#. TRANSLATORS: This is a very short string describing the audio language, channels, frequency, and bits.
#: src/media_data.cpp:1206
#, c-format
msgid "%s, %d ch., %g kHz, %d bit"
msgstr "%s, %d ch., %g kHz, %d bit"

#: src/media_input.cpp:276
msgid "Input:"
msgstr "输入："

#: src/media_input.cpp:281
#, c-format
msgid "Video %s: %s"
msgstr "视频 %s：%s"

#: src/media_input.cpp:286
msgid "No video."
msgstr "无视频。"

#: src/media_input.cpp:292
#, c-format
msgid "Audio %s: %s"
msgstr "音频 %s：%s"

#: src/media_input.cpp:297
msgid "No audio."
msgstr "无音频"

#: src/media_input.cpp:303
#, c-format
msgid "Subtitle %s: %s"
msgstr "字幕 %s：%s"

#: src/media_input.cpp:308
msgid "No subtitle."
msgstr "无字幕"

#: src/media_input.cpp:310
#, c-format
msgid "Duration: %g seconds"
msgstr "时长：%g 秒"

#: src/media_input.cpp:313
#, c-format
msgid "Stereo layout: %s"
msgstr "S3D 布局：%s"

#: src/media_object.cpp:687
#, c-format
msgid "%s video stream %d: Unsupported stereo layout %s."
msgstr "%s 视频流 %d：不支持的 S3D 布局 %s。"

#: src/media_object.cpp:727
#, c-format
msgid "%s audio stream %d: Cannot handle audio with %d channels."
msgstr "%s 音轨 %d：无法处理 %d 声道的音频。"

#: src/media_object.cpp:781
#, c-format
msgid "%s audio stream %d: Cannot handle audio with sample format %s."
msgstr "%s 音轨 %d：无法处理 %s 音频采样格式。"

#: src/media_object.cpp:852
#, c-format
msgid "No support available for %s device."
msgstr "不支持 %s 设备。"

<<<<<<< HEAD
#: src/media_object.cpp:853
msgid "Firewire"
msgstr "火线"

#: src/media_object.cpp:854
msgid "X11"
msgstr "X11"

#: src/media_object.cpp:855
=======
#: src/media_object.cpp:831
msgid "Firewire"
msgstr "火线"

#: src/media_object.cpp:832
msgid "X11"
msgstr "X11"

#: src/media_object.cpp:833
>>>>>>> 2d246094
msgid "default"
msgstr "默认"

#: src/media_object.cpp:888
#, c-format
msgid "%s: Cannot read stream info: %s"
msgstr "%s：无法读取数据流信息：%s"

#: src/media_object.cpp:936
#, c-format
msgid "%s stream %d: Cannot open %s: %s"
msgstr "%s 数据流 %d：无法打开 %s：%s"

#: src/media_object.cpp:937
msgid "video codec"
msgstr "视频编码"

#: src/media_object.cpp:938
msgid "audio codec"
msgstr "音频编码"

#: src/media_object.cpp:939
msgid "subtitle codec"
msgstr "字幕编码"

#: src/media_object.cpp:940
msgid "data"
msgstr "数据"

#: src/media_object.cpp:941
msgid "codec not supported"
msgstr "编码不支持"

#: src/media_object.cpp:951
#, c-format
msgid "%s video stream %d: Invalid frame size."
msgstr "%s 视频流 %d：无效的帧尺寸。"

#: src/media_object.cpp:1004
#, c-format
msgid "%s video stream %d: Cannot initialize conversion context."
msgstr "%s 视频流 %d：无法初始化转换对象。"

#: src/media_object.cpp:1067
#, c-format
msgid "Video stream %d: %s / %s, %g seconds"
msgstr "视频流 %d：%s / %s，%g 秒"

#: src/media_object.cpp:1071
#, c-format
msgid "Using up to %d threads for decoding."
msgstr "使用向上箭头调整为 %d 线程进行解码。"

#: src/media_object.cpp:1076
#, c-format
msgid "Audio stream %d: %s / %s, %g seconds"
msgstr "音轨 %d：%s / %s，%g 秒"

#: src/media_object.cpp:1083
#, c-format
msgid "Subtitle stream %d: %s / %s, %g seconds"
msgstr "字幕 %d：%s / %s，%g 秒"

#: src/media_object.cpp:1090
msgid "No usable streams."
msgstr "无可用数据流。"

#: src/media_object.cpp:1378 src/media_object.cpp:1408
#: src/media_object.cpp:1438
#, c-format
msgid "%s: Cannot duplicate packet."
msgstr "%s：无法复制包。"

#: src/media_object.cpp:1531
#, c-format
msgid "%s video stream %d: Dropping %dx%d frame"
msgstr "%s 视频流 %d：丢弃 %dx%d 帧"

#: src/media_object.cpp:2041
#, c-format
msgid "%s: Seeking failed."
msgstr "%s：时间定位失败。"

#: src/player.cpp:437
#, c-format
msgid "Video: delay %g seconds/%g frames; dropping next frame."
msgstr "视频：延迟 %g 秒/%g 帧；丢弃下一帧。"

#: src/player.cpp:453
#, c-format
msgid "FPS: %.2f"
msgstr "FPS: %.2f"

#: src/player_equalizer.cpp:119
msgid "Reading input frame failed."
msgstr "读取输入帧失败。"

#: src/player_equalizer.cpp:168 src/video_output_qt.cpp:687
#: src/video_output_qt.cpp:694
msgid "Waiting for subtitle renderer initialization..."
msgstr "等待字幕渲染器初始化…"

#: src/player_equalizer.cpp:382
msgid "No canvas in Equalizer configuration."
msgstr "Equalizer 配置里无画布。"

#: src/player_equalizer.cpp:389
#, c-format
msgid "Equalizer canvas: %gx%g, aspect ratio %g:1"
msgstr "Equalizer 画布：%gx%g，宽高比 %g:1"

#: src/player_equalizer.cpp:736
msgid "Init data mapping failed."
msgstr "初始数据映射失败。"

#: src/player_equalizer.cpp:742
msgid "Frame data mapping failed."
msgstr "帧数据映射失败。"

#: src/player_equalizer.cpp:755
msgid "Video player initialization failed."
msgstr "视频播放器初始化失败。"

#: src/player_equalizer.cpp:870
msgid ""
"This OpenGL implementation does not support OpenGL 2.1 and framebuffer "
"objects."
msgstr "此 OpenGL 实现不支持 OpenGL 2.1 和帧缓冲对象。"

#: src/player_equalizer.cpp:1048
msgid "Equalizer initialization failed."
msgstr "Equalizer 初始化失败。"

#: src/player_equalizer.cpp:1056
msgid "Cannot get equalizer configuration."
msgstr "无法获取 equalizer 配置"

#: src/player_equalizer.cpp:1072
msgid "Equalizer configuration initialization failed."
msgstr "Equalizer 配置初始化失败。"

#: src/subtitle_renderer.cpp:223
msgid "Cannot initialize LibASS."
msgstr "无法初始化 LibASS。"

#: src/subtitle_renderer.cpp:232
msgid "Cannot initialize LibASS renderer."
msgstr "无法初始化 LibASS 渲染器。"

#: src/subtitle_renderer.cpp:404
msgid "Cannot initialize LibASS track."
msgstr "无法初始化 LibASS 字幕轨。"

#: src/subtitle_renderer.cpp:415
#, c-format
msgid "Subtitle character set conversion failed: %s"
msgstr "字幕字符集转换失败：%s"

#: src/video_output.cpp:351
#, c-format
msgid "OpenGL error 0x%04X."
msgstr "OpenGL 错误 0x%04X。"

#: src/video_output.cpp:363
#, c-format
msgid "OpenGL Framebuffer status error 0x%04X."
msgstr "OpenGL 帧缓冲状态错误 0x%04X。"

#: src/video_output.cpp:411
#, c-format
msgid "OpenGL %s '%s': compiler warning:"
msgstr "OpenGL %s ‘%s’：编译器警告："

#: src/video_output.cpp:412 src/video_output.cpp:417
msgid "vertex shader"
msgstr "顶点着色器"

#: src/video_output.cpp:412 src/video_output.cpp:417
msgid "fragment shader"
msgstr "块着色器"

#: src/video_output.cpp:416
#, c-format
msgid "OpenGL %s '%s': compilation failed."
msgstr "OpenGL %s ‘%s’：编译器失败。"

#: src/video_output.cpp:419 src/video_output.cpp:496
msgid "unknown error"
msgstr "未知错误"

#: src/video_output.cpp:492
#, c-format
msgid "OpenGL program '%s': linker warning:"
msgstr "OpenGL 程序‘%s’：链接器警告："

#: src/video_output.cpp:495
#, c-format
msgid "OpenGL program '%s': linking failed."
msgstr "OpenGL 程序‘%s’：链接失败。"

#: src/video_output.cpp:1556 src/video_output.cpp:1700
msgid "Cannot create a PBO buffer."
msgstr "无法创建一个 PBO 缓冲。"

<<<<<<< HEAD
#: src/video_output_qt.cpp:291 src/video_output_qt.cpp:534
#: src/video_output_qt.cpp:731 src/video_output_qt.cpp:743
#: src/video_output_qt.cpp:764
msgid "Error"
msgstr "错误"

#: src/video_output_qt.cpp:636
=======
#: src/video_output_qt.cpp:293 src/video_output_qt.cpp:536
#: src/video_output_qt.cpp:733 src/video_output_qt.cpp:745
#: src/video_output_qt.cpp:766
msgid "Error"
msgstr "错误"

#: src/video_output_qt.cpp:638
>>>>>>> 2d246094
#, c-format
msgid "Cannot initialize GLEW: %s"
msgstr "无法初始化 GLEW：%s"

#: src/video_output_qt.cpp:658
msgid "This OpenGL implementation does not support required features."
msgstr "此 OpenGL 实现不支持所需的特性。"

#: src/video_output_qt.cpp:685
msgid "Please wait"
msgstr "请稍候"

#: src/video_output_qt.cpp:745
msgid "Cannot get valid OpenGL context."
msgstr "无法获取有效的 OpenGL context。"

#: src/video_output_qt.cpp:756
msgid "The display does not support OpenGL stereo mode."
msgstr "此显示设备不支持 OpenGL 立体模式。"

#: src/video_output_qt.cpp:761
msgid "Cannot set OpenGL context format."
msgstr "无法设置 OpenGL context 格式。"

#: src/video_output_qt.cpp:865
msgid "Cannot suspend screensaver."
msgstr "无法停止屏幕保护程序。"

#: src/video_output_qt.cpp:880
msgid "Cannot resume screensaver."
msgstr "无法恢复屏幕保护程序。"

#~ msgid "Video:"
#~ msgstr "视频："

#~ msgid "<p>Select the video stream.</p>"
#~ msgstr "<p>选择视频流。</p>"

#~ msgid "Audio:"
#~ msgstr "音频："

#~ msgid "<p>Select the audio stream.</p>"
#~ msgstr "<p>选择音轨</p>"

#~ msgid "Subtitle:"
#~ msgstr "字幕："

#~ msgid "<p>Select the subtitle stream.</p>"
#~ msgstr "<p>选择字幕</p>"

#~ msgid "<p>Set the 3D layout of the video stream.</p>"
#~ msgstr "<p>设置视频的 3D 布局</p>"

#~ msgid "Output:"
#~ msgstr "输出："

#~ msgid "<p>Set the 3D output type for your display.</p>"
#~ msgstr "<p>设置 3D 输出显示类型</p>"

#~ msgid "Swap left/right"
#~ msgstr "交换左右眼"

#~ msgid ""
#~ "<p>Swap the left and right view. Use this if the 3D effect seems wrong.</"
#~ "p>"
#~ msgstr "<p>交换左右眼视角画面，如果 3D 效果是错的话。</p>"

#~ msgid "Off"
#~ msgstr "关闭"

#~ msgid ""
#~ "<p>This slider shows the progress during video playback, and can be used "
#~ "to seek in the video.</p>"
#~ msgstr "<p>此滑条显示视频播放进度，并可以用来快速定位到某个时间点。</p>"

#~ msgid "<p>Elapsed / total time.</p>"
#~ msgstr "<p>已播放/总时长</p>"

#~ msgid "<p>Toggle audio mute.</p>"
#~ msgstr "<p>静音开关</p>"

#~ msgid "<p>Adjust audio volume.</p>"
#~ msgstr "<p>调节音量</p>"

#~ msgid "<p>Play.</p>"
#~ msgstr "<p>播放</p>"

#~ msgid "<p>Pause.</p>"
#~ msgstr "<p>暂停</p>"

#~ msgid "<p>Stop.</p>"
#~ msgstr "<p>停止</p>"

#~ msgid "<p>Toggle loop mode.</p>"
#~ msgstr "<p>切换循环播放</p>"

#~ msgid ""
#~ "<p>Switch to fullscreen mode. You can leave fullscreen mode by pressing "
#~ "the f key.</p>"
#~ msgstr "<p>按“f”键切换全屏模式</p>"

#~ msgid "<p>Center the video area on your screen.</p>"
#~ msgstr "<p>视频画面居中</p>"

#~ msgid "<p>Seek backward 10 minutes.</p>"
#~ msgstr "<p>后退 10 分钟</p>"

#~ msgid "<p>Seek backward 1 minute.</p>"
#~ msgstr "<p>后退 1 分钟</p>"

#~ msgid "<p>Seek backward 10 seconds.</p>"
#~ msgstr "<p>后退 10 秒</p>"

#~ msgid "<p>Seek forward 10 seconds.</p>"
#~ msgstr "<p>快进 10 秒</p>"

#~ msgid "<p>Seek forward 1 minute.</p>"
#~ msgstr "<p>快进 1 分钟</p>"

#~ msgid "<p>Seek forward 10 minutes.</p>"
#~ msgstr "<p>快进 10 分钟</p>"

#~ msgid "Fullscreen/Multiscreen Settings"
#~ msgstr "全屏/多画面设置"

#~ msgid "Configure fullscreen mode:"
#~ msgstr "配置全屏幕模式"

#~ msgid "<p>Select the screens to use in fullscreen mode.</p>"
#~ msgstr "<p>选择全屏模式要使用的屏幕</p>"

#~ msgid "Single screen:"
#~ msgstr "单个屏幕："

#~ msgid "<p>Use a single screen for fullscreen mode.</p>"
#~ msgstr "<p>全屏时只使用一个屏幕</p>"

#~ msgid "Primary screen"
#~ msgstr "主屏幕"

#~ msgid "Screen %d"
#~ msgstr "屏幕 %d"

#~ msgid "Dual screen:"
#~ msgstr "双屏幕："

#~ msgid "<p>Use two screens for fullscreen mode.</p>"
#~ msgstr "<p>全屏时使用双屏幕</p>"

#~ msgid "Multi screen:"
#~ msgstr "多屏幕："

#~ msgid "<p>Use multiple screens for fullscreen mode.</p>"
#~ msgstr "<p>全屏时使用多个屏幕</p>"

#~ msgid "<p>Comma-separated list of screens to use for fullscreen mode.</p>"
#~ msgstr "<p>全屏时使用的屏幕，用英文逗号分隔。</p>"

#~ msgid "When in fullscreen mode,"
#~ msgstr "全屏模式时，"

#~ msgid "<p>Set special left/right view handling for fullscreen mode.</p>"
#~ msgstr "<p>全屏时设置特殊的左右画面处理方式。</p>"

#~ msgid "flip left view vertically."
#~ msgstr "左画面垂直翻转。"

#~ msgid "flop left view horizontally."
#~ msgstr "左画面水平翻转。"

#~ msgid "flip right view vertically."
#~ msgstr "右画面垂直翻转。"

#~ msgid "flop right view horizontally."
#~ msgstr "右画面水平翻转。"

#~ msgid "use DLP(R) 3-D Ready Sync"
#~ msgstr "使用 DLP(R) 3-D Ready Sync"

#~ msgid "<p>Use DLP&reg; 3-D Ready Sync for supported output modes.</p>"
#~ msgstr "<p>为支持的输出模式使用 DLP&reg; 3-D Ready Sync。</p>"

#~ msgid "inhibit the screensaver"
#~ msgstr "禁用屏幕保护"

#~ msgid "<p>Inhibit the screensaver during fullscreen playback.</p>"
#~ msgstr "<p>全屏播放时禁用屏幕保护</p>"

#~ msgid "OK"
#~ msgstr "确认"

#~ msgid "Display Color Adjustments"
#~ msgstr "颜色调整"

#~ msgid "Contrast:"
#~ msgstr "对比度："

#~ msgid "Brightness:"
#~ msgstr "亮度："

#~ msgid "Hue:"
#~ msgstr "色调："

#~ msgid "Saturation:"
#~ msgstr "饱和度："

#~ msgid "Display Crosstalk Calibration"
#~ msgstr "窜扰调整"

#~ msgid ""
#~ "<p>Please read the manual to find out<br>how to measure the crosstalk "
#~ "levels<br>of your display.</p>"
#~ msgstr "<p>请阅读用户手册以了解<br>如何调整您显示器的画面窜扰。</p>"

#~ msgid "Red:"
#~ msgstr "红色："

#~ msgid "Green:"
#~ msgstr "绿色："

#~ msgid "Blue:"
#~ msgstr "蓝色："

#~ msgid "Rendering Quality Adjustments"
#~ msgstr "渲染质量调整"

#~ msgid "Rendering Quality:"
#~ msgstr "渲染质量："

#~ msgid "Zoom for wide videos"
#~ msgstr "宽屏视频缩放"

#~ msgid ""
#~ "<p>Set zoom level for videos that<br>are wider than the screen:<br>0: "
#~ "Show full video width.<br>1: Use full screen height.</p>"
#~ msgstr ""
#~ "<p>设置比屏幕宽的视频缩放比例：<br>0：显示画面完整宽度；<br>1：使用屏幕完"
#~ "全高度。<／p>"

#~ msgid "Zoom:"
#~ msgstr "缩放："

#~ msgid "<p>Set the zoom level for videos that are wider than the screen.</p>"
#~ msgstr "<p>设置比屏幕宽的视频缩放比例。</p>"

#~ msgid "Audio Settings"
#~ msgstr "音频设置"

#~ msgid "Audio device:"
#~ msgstr "音频设备："

#~ msgid ""
#~ "<p>Select the audio device.<br>This will take effect for the next started "
#~ "video.</p>"
#~ msgstr "<p>选择声音设备。<br>播放下一个视频时其作用。</p>"

#~ msgid "Default"
#~ msgstr "默认"

#~ msgid "Audio delay (ms):"
#~ msgstr "声音延迟（ms）："

#~ msgid ""
#~ "<p>Set an audio delay, in milliseconds.<br>This is useful if audio and "
#~ "video are not in sync.</p>"
#~ msgstr "<p>设置声音延迟，单位为毫秒。<br>音视频不同步时使用。</p>"

#~ msgid "Subtitle Settings"
#~ msgstr "字幕设置"

#~ msgid ""
#~ "<p>These settings apply only to soft subtitles, not to bitmaps.<br>Some "
#~ "changes require a restart of the video to take effect.</p>"
#~ msgstr "<p>此设置只对软字幕有作用，<br>有些改动需要重新播放视频。</p>"

#~ msgid "Encoding:"
#~ msgstr "编码："

#~ msgid "<p>Set the subtitle character set encoding.</p>"
#~ msgstr "<p>设置字幕编码</p>"

#~ msgid "Override font:"
#~ msgstr "设置字体："

#~ msgid "<p>Override the subtitle font family.</p>"
#~ msgstr "<p>强制使用某个字体族</p>"

#~ msgid "Override font size:"
#~ msgstr "设置字体大小："

#~ msgid "<p>Override the subtitle font size.</p>"
#~ msgstr "<p>强制指定字幕字体大小</p>"

#~ msgid "Override scale factor:"
#~ msgstr "设置缩放比例"

#~ msgid "<p>Override the subtitle scale factor.</p>"
#~ msgstr "<p>强制指定字幕的缩放比例</p>"

#~ msgid "Override color:"
#~ msgstr "设置颜色"

#~ msgid "<p>Override the subtitle color.</p>"
#~ msgstr "<p>强制字幕使用某一颜色</p>"

#~ msgid "Override shadow:"
#~ msgstr "设置字幕阴影"

#~ msgid "<p>Override the subtitle shadow.</p>"
#~ msgstr "<p>强制打开或关闭字幕阴影</p>"

#~ msgid "On"
#~ msgstr "确认"

#~ msgid "Video Settings"
#~ msgstr "视频设置"

#~ msgid "Crop to aspect ratio:"
#~ msgstr "剪裁到指定宽高比："

#~ msgid ""
#~ "<p>Set the real aspect ratio of the video, so that borders can be cropped."
#~ "</p>"
#~ msgstr "<p>设置视频的实际宽高比，以便裁掉黑边。</p>"

#~ msgid "Do not crop"
#~ msgstr "不剪裁"

#~ msgid "Force source aspect ratio:"
#~ msgstr "强制视频源宽高比："

#~ msgid "<p>Force the aspect ratio of video source.</p>"
#~ msgstr "<p>强制指定来源视频的宽高比。</p>"

#~ msgid "Do not force"
#~ msgstr "不指定宽高比"

#~ msgid "Parallax:"
#~ msgstr "视差："

#~ msgid ""
#~ "<p>Adjust parallax, from -1 to +1. This changes the separation of left "
#~ "and right view, and thus the perceived distance of the scene.</p>"
#~ msgstr "<p>调整视差，范围从 -1 到 1。<br>使感知到的深度发生变化。</p>"

#~ msgid "Subtitle parallax:"
#~ msgstr "字幕视差："

#~ msgid ""
#~ "<p>Adjust subtitle parallax, from -1 to +1. This changes the perceived "
#~ "distance of the subtitles.</p>"
#~ msgstr ""
#~ "<p>调整字幕视差，范围从 -1 到 1。<br>使感知到的字幕深度发生变化。</p>"

#~ msgid "Ghostbusting:"
#~ msgstr "消除重影："

#~ msgid ""
#~ "<p>Set the amount of crosstalk ghostbusting, from 0 to 1. You need to set "
#~ "the crosstalk levels of your display first. Note that crosstalk "
#~ "ghostbusting does not work with anaglyph glasses.</p>"
#~ msgstr ""
#~ "<p>设置窜扰消除重影级别，从 0 到 1。<br>请先调整显示器的窜扰级别，<br>此调"
#~ "整对色分眼睛无效。</p>"

#~ msgid "SDI Output Settings"
#~ msgstr "SDI 输出设置"

#~ msgid "SDI Output Format:"
#~ msgstr "SDI 输出格式："

#~ msgid "<p>Select output format used for SDI output.</p>"
#~ msgstr "<p>选择用于 SDI 输出的输出格式</p>"

#~ msgid "Left stereo mode:"
#~ msgstr "左视角立体模式："

#~ msgid "<p>Select stereo mode used for left SDI output.</p>"
#~ msgstr "<p>选择用于左视角 SDI 输出的立体模式</p>"

#~ msgid "Right stereo mode:"
#~ msgstr "右视角立体模式："

#~ msgid "<p>Select stereo mode used for right SDI output.</p>"
#~ msgstr "<p>选择用于右视角 SDI 输出的立体模式</p>"

#~ msgid "Open device(s)"
#~ msgstr "打开设备："

#~ msgid "<p>Choose a device type.</p>"
#~ msgstr "<p>选择一个设备类型</p>"

#~ msgid "<p>Choose a device.</p>"
#~ msgstr "<p>选择一个设备</p>"

#~ msgid "<p>Set the X11 device string. Refer to the manual for details.</p>"
#~ msgstr "<p>设置 X11 设备字符串，详情请参阅手册。</p>"

#~ msgid "First device:"
#~ msgstr "第一个设备："

#~ msgid "Second device:"
#~ msgstr "第二个设备："

#~ msgid "Request frame size"
#~ msgstr "请求帧大小"

#~ msgid ""
#~ "<p>Request a specific frame size from the device, e.g. 640x480. The "
#~ "device must support this frame size. Some devices require a frame size to "
#~ "be selected.</p>"
#~ msgstr ""
#~ "<p>从设备请求一个特定尺寸的画面，比如 640x480。<br>设备必须支持该帧尺寸，"
#~ "一些设备要求选择帧尺寸。</p>"

#~ msgid "Request frame rate"
#~ msgstr "请求帧率"

#~ msgid ""
#~ "<p>Request a specific frame rate from the device, e.g. 25/1. The device "
#~ "must support this frame rate. Some devices require a frame rate to be "
#~ "selected.</p>"
#~ msgstr ""
#~ "<p>从设备请求一个特定帧率，比如 25/1。<br>设备必须支持该帧率，一些设备要求"
#~ "选择帧率。</p>"

#~ msgid "Request MJPEG format"
#~ msgstr "请求 MJPEG 格式"

#~ msgid ""
#~ "<p>Request MJPEG data from the input device. The device may ignore this "
#~ "request.</p>"
#~ msgstr "<p>从输入设备请求 MJPEG 数据，该设备可能忽略此请求。</p>"

#~ msgid "Cancel"
#~ msgstr "取消"

#~ msgid "&File"
#~ msgstr "文件(&F)"

#~ msgid "&Open file(s)..."
#~ msgstr "打开文件(&O)..."

#~ msgid "Open &URL(s)..."
#~ msgstr "打开网址(&U)..."

#~ msgid "Open &device(s)..."
#~ msgstr "打开设备(&D)..."

#~ msgid "&Clear recent files"
#~ msgstr "清除最近打开文件(&C)"

#~ msgid "&Quit"
#~ msgstr "退出(&Q)"

#~ msgid "&Preferences"
#~ msgstr "首选项(&P)"

#~ msgid "&Fullscreen Settings..."
#~ msgstr "全屏幕设定(&F)…"

#~ msgid "Display &Color Adjustments..."
#~ msgstr "显示和颜色调整(&C)…"

#~ msgid "Display Cross&talk Calibration..."
#~ msgstr "显示器窜扰调整(&T)…"

#~ msgid "Quality Adjustments..."
#~ msgstr "质量调整…"

#~ msgid "&Zoom for wide videos..."
#~ msgstr "宽屏视频缩放(&Z)"

#~ msgid "&Audio Settings..."
#~ msgstr "声音设定(&A)…"

#~ msgid "&Subtitle Settings..."
#~ msgstr "字幕设定(&S)…"

#~ msgid "Current &Video Settings..."
#~ msgstr "当前视频设定(&V)…"

#~ msgid "SDI &Output Settings..."
#~ msgstr "SDI 输出设置(&O)…"

#~ msgid "&Help"
#~ msgstr "帮助(&H)"

#~ msgid "&Manual..."
#~ msgstr "手册(&M)..."

#~ msgid "&Website..."
#~ msgstr "网站(&W)..."

#~ msgid "&Keyboard Shortcuts"
#~ msgstr "快捷键(&K)"

#~ msgid "&About"
#~ msgstr "关于(&A)"

#~ msgid "Tip"
#~ msgstr "技巧"

#~ msgid ""
#~ "<p>You can select and open multiple files at once.</p><p>This is useful "
#~ "for example if you have extra subtitle files,<br>or if left and right "
#~ "view are stored in separate files.</p>"
#~ msgstr ""
#~ "<p>你可以选择打开多个文件。</p><p>这在有多个字幕文件，或左右眼在不同文件的"
#~ "情况时很方便。</p>"

#~ msgid "Do not show this message again."
#~ msgstr "不再显示此消息。"

#~ msgid "Open files"
#~ msgstr "打开文件"

#~ msgid "Open URL(s)"
#~ msgstr "打开网址"

#~ msgid "URL(s):"
#~ msgstr "网址："

#~ msgid "<p>Enter one or more space separated URLs.</p>"
#~ msgstr "<p>输入一个网址或空格分开的多个网址。</p>"

#~ msgid "Cannot open manual."
#~ msgstr "无法打开用户手册"

#~ msgid "Cannot open website."
#~ msgstr "无法打开网站"

#~ msgid "Keyboard Shortcuts"
#~ msgstr "快捷键"

#~ msgid "Keyboard control:"
#~ msgstr "按键："

#~ msgid "Stop"
#~ msgstr "停止"

#~ msgid "About %s"
#~ msgstr " 关于 %s"

#~ msgid "The %s 3D video player"
#~ msgstr "3D 视频播放器 %s"

#~ msgid ""
#~ "<p>%s version %s.</p><p>Copyright (C) 2014 the Bino developers.</"
#~ "p><p>This is free software. You may redistribute copies of it under the "
#~ "terms of the <a href=\"http://www.gnu.org/licenses/gpl.html\">GNU General "
#~ "Public License</a>. There is NO WARRANTY, to the extent permitted by law."
#~ "</p><p>See <a href=\"%s\">%s</a> for more information on this software.</"
#~ "p>"
#~ msgstr ""
#~ "<p>%s 版本 %s。</p><p>Bino 开发者版权所有 (C) 2014。</p><p>本软件是自由软"
#~ "件，你可以在 <a href=\"http://www.gnu.org/licenses/gpl.html\">GNU GPL</a> "
#~ "许可证下重新发布。在法律所允许的范围内，本软件不带任何的保证。</p><p>要获"
#~ "取更多本软件的信息，请参见 <a href=\"%s\">%s</a>。</p>"

#~ msgid "About"
#~ msgstr "关于"

#~ msgid "Libraries"
#~ msgstr "程序库"

#~ msgid "Team"
#~ msgstr "团队"

#~ msgid "License"
#~ msgstr "许可证"

#~ msgid "Need at least OpenGL 2.1."
#~ msgstr "需要 OpenGL 2.1 以上。"<|MERGE_RESOLUTION|>--- conflicted
+++ resolved
@@ -8,11 +8,7 @@
 msgstr ""
 "Project-Id-Version: bino 1.4.4\n"
 "Report-Msgid-Bugs-To: bino-list@nongnu.org\n"
-<<<<<<< HEAD
-"POT-Creation-Date: 2016-02-16 09:55+1100\n"
-=======
 "POT-Creation-Date: 2018-01-15 09:24+0100\n"
->>>>>>> 2d246094
 "PO-Revision-Date: 2014-09-16 17:16+0800\n"
 "Last-Translator: Frank Hill <hxf.prc@gmail.com>\n"
 "Language-Team: Simplified Chinese\n"
@@ -95,31 +91,18 @@
 msgid "Too many arguments."
 msgstr "参数太多。"
 
-<<<<<<< HEAD
-#: src/base/str.cpp:452
-=======
 #: src/base/str.cpp:459
->>>>>>> 2d246094
 #, c-format
 msgid "Cannot convert string to %s."
 msgstr "无法转换字符串为 %s。"
 
-<<<<<<< HEAD
-#: src/base/str.cpp:986 src/base/str.cpp:1005 src/base/str.cpp:1016
-#: src/base/str.cpp:1028
-=======
 #: src/base/str.cpp:993 src/base/str.cpp:1012 src/base/str.cpp:1023
 #: src/base/str.cpp:1035
->>>>>>> 2d246094
 #, c-format
 msgid "Cannot convert %s to %s: %s"
 msgstr "无法转换 %s 为 %s：%s"
 
-<<<<<<< HEAD
-#: src/base/str.cpp:1034
-=======
 #: src/base/str.cpp:1041
->>>>>>> 2d246094
 #, c-format
 msgid "Cannot convert %s to %s."
 msgstr "无法转换 %s 为 %s。"
@@ -299,14 +282,8 @@
 msgstr "%s 版本 %s"
 
 #: src/main.cpp:415
-<<<<<<< HEAD
-#, fuzzy
-msgid "Copyright (C) 2016 the Bino developers."
-msgstr "Bino 开发者版权所有 (C) 2014。"
-=======
 msgid "Copyright (C) 2018 the Bino developers."
 msgstr "Bino 开发者版权所有 (C) 2018。"
->>>>>>> 2d246094
 
 #: src/main.cpp:416
 msgid ""
@@ -823,11 +800,7 @@
 msgid "Media keys should work as expected"
 msgstr "媒体键应该可以用"
 
-<<<<<<< HEAD
-#: src/main.cpp:626
-=======
 #: src/main.cpp:627
->>>>>>> 2d246094
 msgid "No audio devices known."
 msgstr "无已知音频设备。"
 
@@ -917,17 +890,6 @@
 msgid "No support available for %s device."
 msgstr "不支持 %s 设备。"
 
-<<<<<<< HEAD
-#: src/media_object.cpp:853
-msgid "Firewire"
-msgstr "火线"
-
-#: src/media_object.cpp:854
-msgid "X11"
-msgstr "X11"
-
-#: src/media_object.cpp:855
-=======
 #: src/media_object.cpp:831
 msgid "Firewire"
 msgstr "火线"
@@ -937,7 +899,6 @@
 msgstr "X11"
 
 #: src/media_object.cpp:833
->>>>>>> 2d246094
 msgid "default"
 msgstr "默认"
 
@@ -1142,15 +1103,6 @@
 msgid "Cannot create a PBO buffer."
 msgstr "无法创建一个 PBO 缓冲。"
 
-<<<<<<< HEAD
-#: src/video_output_qt.cpp:291 src/video_output_qt.cpp:534
-#: src/video_output_qt.cpp:731 src/video_output_qt.cpp:743
-#: src/video_output_qt.cpp:764
-msgid "Error"
-msgstr "错误"
-
-#: src/video_output_qt.cpp:636
-=======
 #: src/video_output_qt.cpp:293 src/video_output_qt.cpp:536
 #: src/video_output_qt.cpp:733 src/video_output_qt.cpp:745
 #: src/video_output_qt.cpp:766
@@ -1158,7 +1110,6 @@
 msgstr "错误"
 
 #: src/video_output_qt.cpp:638
->>>>>>> 2d246094
 #, c-format
 msgid "Cannot initialize GLEW: %s"
 msgstr "无法初始化 GLEW：%s"
