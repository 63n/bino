# Copyright (C) 2014 The Bino developers
# This file is distributed under the same license as the Bino package.
# Alexey Osipov <public@alexey.osipov.name>, 2011-2014.
#
msgid ""
msgstr ""
"Project-Id-Version: bino 0.9.2\n"
"Report-Msgid-Bugs-To: bino-list@nongnu.org\n"
<<<<<<< HEAD
"POT-Creation-Date: 2016-02-16 09:55+1100\n"
=======
"POT-Creation-Date: 2018-01-15 09:24+0100\n"
>>>>>>> 2d246094
"PO-Revision-Date: 2014-09-22 00:59+0600\n"
"Last-Translator: Alexey Osipov <public@alexey.osipov.name>\n"
"Language-Team: \n"
"Language: ru\n"
"MIME-Version: 1.0\n"
"Content-Type: text/plain; charset=UTF-8\n"
"Content-Transfer-Encoding: 8bit\n"

#: src/base/dbg.cpp:49
#, c-format
msgid "Caught signal %d (%s). Aborting."
msgstr "Остановка по сигналу %d (%s)."

#: src/base/dbg.cpp:56
msgid "Unexpected exception."
msgstr "Непредвиденное исключение."

#. TRANSLATORS: %s will be a mail address.
#: src/base/dbg.cpp:221
#, c-format
msgid "Report bugs to <%s>."
msgstr "Сообщения об ошибках принимаются по адресу <%s>."

#: src/base/exc.cpp:52 src/base/exc.cpp:70 src/base/exc.cpp:104
#, c-format
msgid "Exception: %s"
msgstr "Исключение: %s"

#: src/base/opt.cpp:168
#, c-format
msgid "Invalid option %s."
msgstr "Неверная опция %s."

#: src/base/opt.cpp:172
#, c-format
msgid "Option --%s does not take an argument."
msgstr "Опция --%s используется без аргументов."

#: src/base/opt.cpp:177
#, c-format
msgid "Invalid option -%c."
msgstr "Неверная опция -%c."

#: src/base/opt.cpp:186
#, c-format
msgid "Option --%s requires an argument."
msgstr "Опция --%s требует наличия аргумента."

#: src/base/opt.cpp:191
#, c-format
msgid "Option -%c requires an argument."
msgstr "Опция -%c требует наличия аргумента."

#: src/base/opt.cpp:212
#, c-format
msgid "Invalid argument for -%c."
msgstr "Неверный аргумент для %c."

#: src/base/opt.cpp:216
#, c-format
msgid "Invalid argument for --%s."
msgstr "Неверный аргумент для --%s."

#: src/base/opt.cpp:239
#, c-format
msgid "Option --%s (-%c) is mandatory."
msgstr "Опция --%s (-%c) обязательна."

#: src/base/opt.cpp:243
#, c-format
msgid "Option --%s is mandatory."
msgstr "Опция --%s обязательна."

#: src/base/opt.cpp:257
msgid "Too few arguments."
msgstr "Слишком мало параметров."

#: src/base/opt.cpp:262
msgid "Too many arguments."
msgstr "Слишком много параметров."

<<<<<<< HEAD
#: src/base/str.cpp:452
=======
#: src/base/str.cpp:459
>>>>>>> 2d246094
#, c-format
msgid "Cannot convert string to %s."
msgstr "Невозможно преобразовать строку в %s."

<<<<<<< HEAD
#: src/base/str.cpp:986 src/base/str.cpp:1005 src/base/str.cpp:1016
#: src/base/str.cpp:1028
=======
#: src/base/str.cpp:993 src/base/str.cpp:1012 src/base/str.cpp:1023
#: src/base/str.cpp:1035
>>>>>>> 2d246094
#, c-format
msgid "Cannot convert %s to %s: %s"
msgstr "Невозможно преобразовать %s в %s: %s"

<<<<<<< HEAD
#: src/base/str.cpp:1034
=======
#: src/base/str.cpp:1041
>>>>>>> 2d246094
#, c-format
msgid "Cannot convert %s to %s."
msgstr "Невозможно преобразовать %s в %s."

#: src/base/pth.cpp:38 src/base/pth.cpp:48 src/base/pth.cpp:61
#: src/base/pth.cpp:74 src/base/pth.cpp:85 src/base/pth.cpp:95
#: src/base/pth.cpp:108 src/base/pth.cpp:116 src/base/pth.cpp:124
#: src/base/pth.cpp:204 src/base/pth.cpp:211 src/base/pth.cpp:225
#: src/base/pth.cpp:245
msgid "System function failed: "
msgstr "Отказ системной функции:"

#: src/base/tmr.cpp:63 src/base/tmr.cpp:72 src/base/tmr.cpp:81
msgid "Cannot get time."
msgstr "Невозможно получить время."

#: src/audio_output.cpp:117
msgid "No OpenAL device available."
msgstr "Устройства OpenAL не доступны."

#: src/audio_output.cpp:122 src/audio_output.cpp:128
#, c-format
msgid "OpenAL device '%s' is not available."
msgstr "Устройство OpenAL '%s' не доступно."

#: src/audio_output.cpp:122 src/lib_versions.cpp:121 src/lib_versions.cpp:159
#: src/media_data.cpp:1207 src/media_data.cpp:1230 src/media_data.cpp:1268
#: src/media_data.cpp:1273
msgid "unknown"
msgstr "неизвестно"

#: src/audio_output.cpp:135
msgid "No OpenAL context available."
msgstr "Контекст OpenAL не доступен."

#: src/audio_output.cpp:146
msgid "Cannot create OpenAL buffers."
msgstr "Невозможно создать буферы OpenAL."

#: src/audio_output.cpp:155
msgid "Cannot create OpenAL source."
msgstr "Невозможно создать источник OpenAL."

#: src/audio_output.cpp:168
msgid "Cannot set OpenAL source parameters."
msgstr "Невозможно установить параметры источника OpenAL."

#: src/audio_output.cpp:222
msgid "Cannot check OpenAL source state."
msgstr "Невозможно проверить состояние источника OpenAL."

#: src/audio_output.cpp:229
msgid "Cannot restart OpenAL source playback."
msgstr "Невозможно возобновить воспроизведение источника OpenAL."

#: src/audio_output.cpp:406
#, c-format
msgid "No OpenAL format available for audio data format %s."
msgstr "Для формата аудио %s не найдено подходящих форматов OpenAL."

#: src/audio_output.cpp:422
msgid "Cannot set OpenAL audio volume."
msgstr "Невозможно установить громкость OpenAL."

#: src/audio_output.cpp:465
msgid "Cannot buffer initial OpenAL data."
msgstr "Невозможно буферизировать начальные данные OpenAL."

#: src/audio_output.cpp:479
msgid "Cannot buffer OpenAL data."
msgstr "Невозможно буферизировать данные OpenAL."

#: src/audio_output.cpp:504
msgid "Cannot start OpenAL source playback."
msgstr "Невозможно начать воспроизведение источника OpenAL."

#: src/audio_output.cpp:518
msgid "Cannot pause OpenAL source playback."
msgstr "Невозможно приостановить воспроизведение источника OpenAL."

#: src/audio_output.cpp:527
msgid "Cannot unpause OpenAL source playback."
msgstr "Невозможно возобновить воспроизведение источника OpenAL."

#: src/audio_output.cpp:536
msgid "Cannot stop OpenAL source playback."
msgstr "Невозможно остановить воспроизведение источника OpenAL."

#: src/audio_output.cpp:547
msgid "Cannot unqueue OpenAL source buffers."
msgstr "Невозможно получить из очереди буферы источника OpenAL."

#: src/command_file.cpp:63 src/command_file.cpp:79 src/command_file.cpp:125
#: src/main.cpp:402 src/media_object.cpp:877 src/media_object.cpp:1362
#: src/video_output.cpp:420
#, c-format
msgid "%s: %s"
msgstr "%s: %s"

#: src/command_file.cpp:174
#, c-format
msgid "%s: invalid command '%s'"
msgstr "%s: некорректная команда '%s'"

#: src/dispatch.cpp:167
msgid "Cannot connect to X server."
msgstr "Невозможно присоединиться к X серверу."

#: src/dispatch.cpp:183
msgid "No video to play."
msgstr "Нет видео для воспроизведения."

#: src/dispatch.cpp:438 src/player_equalizer.cpp:87
msgid "No video streams found."
msgstr "Видео дорожек не найдено."

#: src/dispatch.cpp:455
msgid "Cannot set requested stereo layout: incompatible media."
msgstr ""
"Невозможно установить требуемую стерео раскладку: неподходящий носитель."

#: src/dispatch.cpp:470
#, c-format
msgid "Video stream %d not found."
msgstr "Видео дорожка %d не найдена."

#: src/dispatch.cpp:476
#, c-format
msgid "Audio stream %d not found."
msgstr "Аудио дорожка %d не найдена."

#: src/dispatch.cpp:484
#, c-format
msgid "Subtitle stream %d not found."
msgstr "Дорожка субтитров %d не найдена."

#: src/dispatch.cpp:559 src/main.cpp:796
msgid "This version of Bino was compiled without support for Equalizer."
msgstr "Эта версия Bino была собрана без поддержки Equalizer."

#: src/lib_versions.cpp:183 src/lib_versions.cpp:195
msgid "not used"
msgstr "не используется"

#: src/lirc.cpp:63
msgid "Cannot initialize LIRC."
msgstr "Невозможно инициализировать LIRC."

#: src/lirc.cpp:69
msgid "Cannot set LIRC socket properties."
msgstr "Невозможно установить параметры LIRC сокета."

#: src/lirc.cpp:76
msgid "Cannot read LIRC default configuration."
msgstr "Невозможно прочитать конфигурацию LIRC по умолчанию."

#: src/lirc.cpp:91
#, c-format
msgid "Cannot read LIRC configuration file %s."
msgstr "Невозможно прочитать конфигурацию LIRC из файла %s."

#: src/lirc.cpp:119
msgid "Cannot get LIRC event; disabling LIRC support."
msgstr "Невозможно получить событие LIRC; отключаю поддержку LIRC."

#: src/lirc.cpp:133
#, c-format
msgid "Received invalid command '%s' from LIRC."
msgstr "От LIRC получена некорректная команда '%s'."

#: src/lirc.cpp:143
msgid "Cannot get command for LIRC code."
msgstr "Невозможно получить команду для LIRC кода."

#: src/main.cpp:414
#, c-format
msgid "%s version %s"
msgstr "%s версия %s"

#: src/main.cpp:415
<<<<<<< HEAD
#, fuzzy
msgid "Copyright (C) 2016 the Bino developers."
msgstr "Copyright (C) 2014 Разработчики Bino."
=======
msgid "Copyright (C) 2018 the Bino developers."
msgstr "Copyright (C) 2018 Разработчики Bino."
>>>>>>> 2d246094

#: src/main.cpp:416
msgid ""
"This is free software. You may redistribute copies of it under the terms of "
"the GNU General Public License. There is NO WARRANTY, to the extent "
"permitted by law."
msgstr ""
"Это свободное программное обеспечение. Вы можете распространять его согласно "
"требованиям лицензии GNU General Public License. Программное обеспечение "
"поставляется БЕЗ КАКИХ-ЛИБО ГАРАНТИЙ, за исключением предусмотренных законом."

#: src/main.cpp:419
msgid "Platform:"
msgstr "Платформа:"

#: src/main.cpp:421
msgid "Libraries used:"
msgstr "Используемые библиотеки:"

#. TRANSLATORS: This is the --help text. Please keep the line length limited.
#. * The --help output should look good with a line width of 80 characters.
#: src/main.cpp:434
msgid "Usage:"
msgstr "Использование:"

#: src/main.cpp:436
msgid "Options:"
msgstr "Опции:"

#: src/main.cpp:437
msgid "Print help"
msgstr "Вывести справку"

#: src/main.cpp:438
msgid "Print version"
msgstr "Вывести версию"

#: src/main.cpp:439
msgid "Do not use the GUI, just show a plain window"
msgstr "Только окно, без элементов управления"

#: src/main.cpp:440
msgid "Append all log messages to the given file"
msgstr "Выводить все сообщения в данный файл"

#: src/main.cpp:441
msgid "Set log level (debug/info/warning/error/quiet)"
msgstr "Журналирование (debug/info/warning/error/quiet)"

#: src/main.cpp:442
msgid "Print a list of known audio devices and exit"
msgstr "Вывести список звуковых устройств и выйти"

#: src/main.cpp:443
msgid "Use audio device number N (N=0 is the default)"
msgstr "Использовать аудио устройство N (по умолч. 0)"

#: src/main.cpp:444
msgid "Delay audio by D milliseconds (default 0)"
msgstr "Задержка аудио на D миллисекунд (по умолч. 0)"

#: src/main.cpp:445
msgid "Set audio volume (0 to 1, default 1)"
msgstr "Громкость (от 0 до 1, по умолчанию 1)"

#: src/main.cpp:446
msgid "Mute audio"
msgstr "Выключить звук"

#: src/main.cpp:447
msgid "Type of input device: default, firewire, x11"
msgstr "Тип устройства ввода: default, firewire, x11"

#: src/main.cpp:448
msgid "Request frame size WxH from input device"
msgstr "Размер кадра для устройства ввода"

#: src/main.cpp:449
msgid "Request frame rate N/D from input device"
msgstr "Частота кадров для устройства ввода"

#: src/main.cpp:450
msgid "Request device format 'default' or 'mjpeg'"
msgstr "Формат для устройства ввода: 'default', 'mjpeg'"

#: src/main.cpp:451
msgid "Read commands from a file"
msgstr "Прочитать команды из файла"

#: src/main.cpp:452
msgid "Use the given LIRC configuration file"
msgstr "Использовать данный файл конфигурации LIRC"

#: src/main.cpp:453
msgid "This option can be used more than once"
msgstr "Эта опция может быть использована много раз"

#: src/main.cpp:454
msgid "Output quality (0=fastest to 4=best/default)"
msgstr "Качество изображения (0=быстро...4=качественно)"

#: src/main.cpp:455
msgid "Select video stream (1-n, depending on input)"
msgstr "Видео дорожка (от 1 до n)"

#: src/main.cpp:456
msgid "Select audio stream (1-n, depending on input)"
msgstr "Аудио дорожка (от 1 до n)"

#: src/main.cpp:457
msgid "Select subtitle stream (0-n, dep. on input)"
msgstr "Дорожка субтитров (от 0 до n)"

#: src/main.cpp:458
msgid "Select input type (default autodetect):"
msgstr "Входной режим (по умолчанию - автоопределение):"

#: src/main.cpp:459
msgid "2D"
msgstr "2D"

#: src/main.cpp:460
msgid "Separate streams, left first"
msgstr "Отдельные видеофайлы, сначала левый"

#: src/main.cpp:461
msgid "Separate streams, right first"
msgstr "Отдельные видеофайлы, сначала правый"

#: src/main.cpp:462
msgid "Alternating, left first"
msgstr "Чередование кадров, сначала левый"

#: src/main.cpp:463
msgid "Alternating, right first"
msgstr "Чередование кадров, сначала правый"

#: src/main.cpp:464 src/main.cpp:479
msgid "Top/bottom"
msgstr "Сверху/снизу"

#: src/main.cpp:465 src/main.cpp:480
msgid "Top/bottom, half height"
msgstr "Сверху/снизу, в половину высоты"

#: src/main.cpp:466
msgid "Bottom/top"
msgstr "Снизу/сверху"

#: src/main.cpp:467
msgid "Bottom/top, half height"
msgstr "Снизу/сверху, в половину высоты"

#: src/main.cpp:468 src/main.cpp:481
msgid "Left/right"
msgstr "Слева/справа"

#: src/main.cpp:469 src/main.cpp:482
msgid "Left/right, half width"
msgstr "Слева/справа, в половину ширины"

#: src/main.cpp:470
msgid "Right/left"
msgstr "Справа/слева"

#: src/main.cpp:471
msgid "Right/left, half width"
msgstr "Справа/слева, в половину ширины"

#: src/main.cpp:472 src/main.cpp:483
msgid "Even/odd rows"
msgstr "Четные/нечетные ряды"

#: src/main.cpp:473
msgid "Odd/even rows"
msgstr "Нечетные/четные ряды"

#: src/main.cpp:474
msgid "Select output type:"
msgstr "Выходной режим:"

#: src/main.cpp:475
msgid "OpenGL stereo"
msgstr "Стерео OpenGL"

#: src/main.cpp:476
msgid "Left/right alternating"
msgstr "Чередование кадров (левый/правый)"

#: src/main.cpp:477
msgid "Left view"
msgstr "Левый видеоряд"

#: src/main.cpp:478
msgid "Right view"
msgstr "Правый видеоряд"

#: src/main.cpp:484
msgid "Even/odd columns"
msgstr "Четные/нечетные столбцы"

#: src/main.cpp:485
msgid "Checkerboard pattern"
msgstr "В шахматном порядке"

#: src/main.cpp:486
msgid "HDMI frame packing mode"
msgstr "Режим упаковки кадров HDMI"

#: src/main.cpp:487
msgid "Red/cyan glasses, monochrome"
msgstr "Красно-голубые очки, черно-белый режим"

#: src/main.cpp:488
msgid "Red/cyan glasses, half color"
msgstr "Красно-голубые очки, половина цветности"

#: src/main.cpp:489
msgid "Red/cyan glasses, full color"
msgstr "Красно-голубые очки, полноцветный режим"

#: src/main.cpp:490
msgid "Red/cyan glasses, Dubois"
msgstr "Красно-голубые очки, метод Дюбуа"

#: src/main.cpp:491
msgid "Green/magenta glasses, monochrome"
msgstr "Зелёно-пурпурные очки, черно-белый режим"

#: src/main.cpp:492
msgid "Green/magenta glasses, half color"
msgstr "Зелёно-пурпурные очки, половина цветности"

#: src/main.cpp:493
msgid "Green/magenta glasses, full color"
msgstr "Зелёно-пурпурные очки, полноцветный режим"

#: src/main.cpp:494
msgid "Green/magenta glasses, Dubois"
msgstr "Зелёно-пурпурные очки, метод Дюбуа"

#: src/main.cpp:495
msgid "Amber/blue glasses, monochrome"
msgstr "Янтарно-синие очки, черно-белый режим"

#: src/main.cpp:496
msgid "Amber/blue glasses, half color"
msgstr "Янтарно-синие очки, половина цветности"

#: src/main.cpp:497
msgid "Amber/blue glasses, full color"
msgstr "Янтарно-синие очки, полноцветный режим"

#: src/main.cpp:498
msgid "Amber/blue glasses, Dubois"
msgstr "Янтарно-синие очки, метод Дюбуа"

#: src/main.cpp:499
msgid "Red/green glasses, monochrome"
msgstr "Красно-зелёные очки, черно-белый режим"

#: src/main.cpp:500
msgid "Red/blue glasses, monochrome"
msgstr "Красно-синие очки, черно-белый режим"

#: src/main.cpp:501
msgid "Multi-display via Equalizer (2D setup)"
msgstr "Многоэкранный через Equalizer (2D)"

#: src/main.cpp:502
msgid "Multi-display via Equalizer (3D setup)"
msgstr "Многоэкранный через Equalizer (3D)"

#: src/main.cpp:503
msgid "Swap left/right view"
msgstr "Поменять местами левый и правый видеоряды"

#: src/main.cpp:504
msgid "Fullscreen"
msgstr "Полноэкранный режим"

#: src/main.cpp:505
msgid "Use the listed screens in fullscreen mode"
msgstr "Экраны для полноэкранного режима"

#: src/main.cpp:506
msgid "Screen numbers start with 1"
msgstr "Номера экранов начинаются с 1"

#: src/main.cpp:507
msgid "An empty list defaults to the primary screen"
msgstr "Пустой список означает главный экран"

#: src/main.cpp:508
msgid "Flip left view vertically when fullscreen"
msgstr "Отразить левый видеоряд вертикально"

#: src/main.cpp:509
msgid "Flop left view horizontally when fullscreen"
msgstr "Отразить левый видеоряд горизонтально"

#: src/main.cpp:510
msgid "Flip right view vertically when fullscreen"
msgstr "Отразить правый видеоряд вертикально"

#: src/main.cpp:511
msgid "Flop right view horizontally when fullscreen"
msgstr "Отразить правый видеоряд горизонтально"

#: src/main.cpp:512
msgid "Use DLP 3-D Ready Sync when fullscreen"
msgstr "Включить DLP 3-D Ready в полноэкранном режиме"

#: src/main.cpp:513
msgid "Set zoom for wide videos (0=off to 1=full)"
msgstr "Масштаб для широкоэкранных видео (от 0 до 1)"

#: src/main.cpp:514
msgid "Crop video to given aspect ratio (0:0=off)"
msgstr "Обрезать видео по соотношению сторон (0:0=выкл)"

#: src/main.cpp:515
msgid "Center window on screen"
msgstr "Расположить окно по центру экрана"

#: src/main.cpp:516
msgid "Set subtitle encoding"
msgstr "Кодировка для субтитров"

#: src/main.cpp:517
msgid "Set subtitle font name"
msgstr "Шрифт для субтитров"

#: src/main.cpp:518
msgid "Set subtitle font size"
msgstr "Размер шрифта для субтитров"

#: src/main.cpp:519
msgid "Set subtitle scale factor"
msgstr "Множитель масштаба субтитров"

#: src/main.cpp:520
msgid "Set subtitle color, in [AA]RRGGBB format"
msgstr "Цвет субтитров, в формате [AA]RRGGBB"

#: src/main.cpp:521
msgid "Set subtitle shadow, -1=default, 0=off, 1=on"
msgstr "Тень под субтитрами (-1=умолч, 0=выкл, 1=вкл)"

#: src/main.cpp:522
msgid "Subtitle parallax adjustment (-1 to +1)"
msgstr "Параллакс субтитров (от -1 до +1)"

#: src/main.cpp:523
msgid "Parallax adjustment (-1 to +1)"
msgstr "Параллакс (от -1 до +1)"

#: src/main.cpp:524
msgid "Crosstalk leak level (0 to 1)"
msgstr "Уровень перекрестных помех (от 0 до 1)"

#: src/main.cpp:525
msgid "Comma-separated values for R,G,B"
msgstr "Значения для R,G,B, разделенные запятыми"

#: src/main.cpp:526
msgid "Amount of ghostbusting to apply (0 to 1)"
msgstr "Сила подавления перекрестных помех (от 0 до 1)"

#: src/main.cpp:527
msgid "Benchmark mode (no audio, show fps)"
msgstr "Измерение производительности (FPS, без звука)"

#: src/main.cpp:528
msgid "Frame rate divisor for display refresh rate"
msgstr "Делитель частоты кадров для частоты экрана"

#: src/main.cpp:529
msgid "Default is 0 for benchmark mode, 1 otherwise"
msgstr "По умолчанию для измерения FPS - 0, иначе - 1"

#: src/main.cpp:530
msgid "Loop the input media"
msgstr "Режим повтора"

#: src/main.cpp:531
msgid "Set SDI output format"
msgstr "Выходной формат SDI"

#: src/main.cpp:533
msgid "Interactive control:"
msgstr "Интерактивное управление:"

#: src/main.cpp:534
msgid "ESC"
msgstr "ESC"

#: src/main.cpp:534
msgid "Leave fullscreen mode, or quit"
msgstr "Покинуть полноэкранный режим или выйти"

#: src/main.cpp:535
msgid "Quit"
msgstr "Выход"

#: src/main.cpp:536
msgid "SPACE"
msgstr "ПРОБЕЛ"

#: src/main.cpp:536
msgid "Pause / unpause"
msgstr "Пауза / Воспроизведение"

#: src/main.cpp:537
msgid "Toggle fullscreen"
msgstr "Полноэкранный режим"

#: src/main.cpp:538
msgid "Center window"
msgstr "Расположить окно по центру"

#: src/main.cpp:539
msgid "Swap left/right eye"
msgstr "Поменять местами левый и правый видеоряды"

#: src/main.cpp:540
msgid "Cycle through available video streams"
msgstr "Переключить видео дорожку"

#: src/main.cpp:541
msgid "Cycle through available audio streams"
msgstr "Переключить аудио дорожку"

#: src/main.cpp:542
msgid "Cycle through available subtitle streams"
msgstr "Переключить дорожку субтитров"

#: src/main.cpp:543
msgid "Adjust contrast"
msgstr "Регулировка контрастности"

#: src/main.cpp:544
msgid "Adjust brightness"
msgstr "Регулировка яркости"

#: src/main.cpp:545
msgid "Adjust hue"
msgstr "Регулировка оттенка"

#: src/main.cpp:546
msgid "Adjust saturation"
msgstr "Регулировка насыщенности"

#: src/main.cpp:547
msgid "Adjust parallax"
msgstr "Регулировка параллакса"

#: src/main.cpp:548
msgid "Adjust ghostbusting"
msgstr "Подавление перекрестных помех"

#: src/main.cpp:549
msgid "Adjust zoom for wide videos"
msgstr "Регулировка масштаба для широкоэкранных видео"

#: src/main.cpp:550
msgid "Adjust audio volume"
msgstr "Регулировка громкости"

#: src/main.cpp:551
msgid "Toggle audio mute"
msgstr "Включить/выключить звук"

#: src/main.cpp:552
msgid "Step a single video frame forward"
msgstr "Перемотка на один кадр вперед"

#: src/main.cpp:553
msgid "left, right"
msgstr "влево, вправо"

#: src/main.cpp:553
msgid "Seek 10 seconds backward / forward"
msgstr "Перемотка на 10 секунд назад / вперед"

#: src/main.cpp:554
msgid "down, up"
msgstr "вниз, вверх"

#: src/main.cpp:554
msgid "Seek 1 minute backward / forward"
msgstr "Перемотка на 1 минуту назад / вперед"

#: src/main.cpp:555
msgid "page down, page up"
msgstr "page down, page up"

#: src/main.cpp:555
msgid "Seek 10 minutes backward / forward"
msgstr "Перемотка на 10 минут назад / вперед"

#: src/main.cpp:556
msgid "Mouse click"
msgstr "Щелчок мышью"

#: src/main.cpp:556
msgid "Seek according to horizontal click position"
msgstr "Перемотка по горизонтальному положению курсора"

#: src/main.cpp:557
msgid "Media keys"
msgstr "Мультимедийные клавиши"

#: src/main.cpp:557
msgid "Media keys should work as expected"
msgstr "Должны работать как задумано."

<<<<<<< HEAD
#: src/main.cpp:626
=======
#: src/main.cpp:627
>>>>>>> 2d246094
msgid "No audio devices known."
msgstr "Нет звуковых устройств."

#: src/main.cpp:642
msgid "Benchmark mode: audio and time synchronization disabled."
msgstr ""
"Режим оценки производительности: воспроизведение аудио отключено, "
"воспроизведение видео с максимально-возможной скоростью."

#: src/main.cpp:656
#, c-format
msgid "Unknown mode %s."
msgstr "Неизвестный режим %s."

#: src/main.cpp:788
msgid "This version of Bino was compiled without support for LIRC."
msgstr "Эта версия Bino была собрана без поддержки LIRC."

#. TRANSLATORS: This is a very short string describing the video size and aspect ratio.
#: src/media_data.cpp:1075
#, c-format
msgid "%dx%d, %.3g:1"
msgstr "%dx%d, %.3g:1"

#. TRANSLATORS: This is a very short string describing the audio language, channels, frequency, and bits.
#: src/media_data.cpp:1206
#, c-format
msgid "%s, %d ch., %g kHz, %d bit"
msgstr "%s, %d к., %g кГц, %d бит"

#: src/media_input.cpp:276
msgid "Input:"
msgstr "Источник:"

#: src/media_input.cpp:281
#, c-format
msgid "Video %s: %s"
msgstr "Видео %s: %s"

#: src/media_input.cpp:286
msgid "No video."
msgstr "Нет видео."

#: src/media_input.cpp:292
#, c-format
msgid "Audio %s: %s"
msgstr "Аудио %s: %s"

#: src/media_input.cpp:297
msgid "No audio."
msgstr "Нет аудио."

#: src/media_input.cpp:303
#, c-format
msgid "Subtitle %s: %s"
msgstr "Субтитры %s: %s"

#: src/media_input.cpp:308
msgid "No subtitle."
msgstr "Нет субтитров."

#: src/media_input.cpp:310
#, c-format
msgid "Duration: %g seconds"
msgstr "Продолжительность: %g секунд"

#: src/media_input.cpp:313
#, c-format
msgid "Stereo layout: %s"
msgstr "Стерео раскладка: %s"

#: src/media_object.cpp:687
#, c-format
msgid "%s video stream %d: Unsupported stereo layout %s."
msgstr "%s видео дорожка %d: Неподдерживаемая стерео раскладка %s."

#: src/media_object.cpp:727
#, c-format
msgid "%s audio stream %d: Cannot handle audio with %d channels."
msgstr "%s аудио дорожка %d: Невозможно обработать аудио с %d каналами."

#: src/media_object.cpp:781
#, c-format
msgid "%s audio stream %d: Cannot handle audio with sample format %s."
msgstr "%s аудио дорожка %d: Невозможно обработать аудио в формате %s."

#: src/media_object.cpp:852
#, c-format
msgid "No support available for %s device."
msgstr "Устройство %s не поддерживается."

<<<<<<< HEAD
#: src/media_object.cpp:853
msgid "Firewire"
msgstr "Firewire"

#: src/media_object.cpp:854
msgid "X11"
msgstr "X11"

#: src/media_object.cpp:855
=======
#: src/media_object.cpp:831
msgid "Firewire"
msgstr "Firewire"

#: src/media_object.cpp:832
msgid "X11"
msgstr "X11"

#: src/media_object.cpp:833
>>>>>>> 2d246094
msgid "default"
msgstr "default"

#: src/media_object.cpp:888
#, c-format
msgid "%s: Cannot read stream info: %s"
msgstr "%s: Невозможно прочитать информацию о дорожке: %s"

#: src/media_object.cpp:936
#, c-format
msgid "%s stream %d: Cannot open %s: %s"
msgstr "%s дорожка %d: Невозможно открыть %s: %s"

#: src/media_object.cpp:937
msgid "video codec"
msgstr "видео кодек"

#: src/media_object.cpp:938
msgid "audio codec"
msgstr "аудио кодек"

#: src/media_object.cpp:939
msgid "subtitle codec"
msgstr "кодек субтитров"

#: src/media_object.cpp:940
msgid "data"
msgstr "данные"

#: src/media_object.cpp:941
msgid "codec not supported"
msgstr "кодек не поддерживается"

#: src/media_object.cpp:951
#, c-format
msgid "%s video stream %d: Invalid frame size."
msgstr "%s видео дорожка %d: Неверный размер кадра."

#: src/media_object.cpp:1004
#, c-format
msgid "%s video stream %d: Cannot initialize conversion context."
msgstr "%s видео дорожка %d: Невозможно инициализировать кодек."

#: src/media_object.cpp:1067
#, c-format
msgid "Video stream %d: %s / %s, %g seconds"
msgstr "Видео дорожка %d: %s / %s, %g секунд"

#: src/media_object.cpp:1071
#, c-format
msgid "Using up to %d threads for decoding."
msgstr "Используем максимум %d потоков для декодирования."

#: src/media_object.cpp:1076
#, c-format
msgid "Audio stream %d: %s / %s, %g seconds"
msgstr "Аудио дорожка %d: %s / %s, %g секунд"

#: src/media_object.cpp:1083
#, c-format
msgid "Subtitle stream %d: %s / %s, %g seconds"
msgstr "Дорожка субтитров %d: %s / %s, %g секунд"

#: src/media_object.cpp:1090
msgid "No usable streams."
msgstr "Нет подходящих дорожек."

#: src/media_object.cpp:1378 src/media_object.cpp:1408
#: src/media_object.cpp:1438
#, c-format
msgid "%s: Cannot duplicate packet."
msgstr "%s: Невозможно создать копию пакета."

#: src/media_object.cpp:1531
#, c-format
msgid "%s video stream %d: Dropping %dx%d frame"
msgstr "%s видео дорожка %d: пропускаем кадр %dx%d"

#: src/media_object.cpp:2041
#, c-format
msgid "%s: Seeking failed."
msgstr "%s: Перемотка не удалась."

#: src/player.cpp:437
#, c-format
msgid "Video: delay %g seconds/%g frames; dropping next frame."
msgstr "Видео: задержка %g секунд/%g кадров; пропускаем следующий кадр."

#: src/player.cpp:453
#, c-format
msgid "FPS: %.2f"
msgstr "FPS: %.2f"

#: src/player_equalizer.cpp:119
msgid "Reading input frame failed."
msgstr "Чтение исходного кадра не удалось."

#: src/player_equalizer.cpp:168 src/video_output_qt.cpp:687
#: src/video_output_qt.cpp:694
msgid "Waiting for subtitle renderer initialization..."
msgstr "Инициализация визуализатора субтитров..."

#: src/player_equalizer.cpp:382
msgid "No canvas in Equalizer configuration."
msgstr "В конфигурации Equalizer отсутствует полотно."

#: src/player_equalizer.cpp:389
#, c-format
msgid "Equalizer canvas: %gx%g, aspect ratio %g:1"
msgstr "Полотно Equalizer: %gx%g, соотношение сторон %g:1"

#: src/player_equalizer.cpp:736
msgid "Init data mapping failed."
msgstr "Подготовка разметки данных не удалась."

#: src/player_equalizer.cpp:742
msgid "Frame data mapping failed."
msgstr "Разметка данных кадра не удалась."

#: src/player_equalizer.cpp:755
msgid "Video player initialization failed."
msgstr "Ошибка инициализации видео плеера."

#: src/player_equalizer.cpp:870
msgid ""
"This OpenGL implementation does not support OpenGL 2.1 and framebuffer "
"objects."
msgstr ""
"Данная реализация OpenGL не поддерживает OpenGL 2.1 и объекты во фреймбуфере."

#: src/player_equalizer.cpp:1048
msgid "Equalizer initialization failed."
msgstr "Ошибка инициализации Equalizer."

#: src/player_equalizer.cpp:1056
msgid "Cannot get equalizer configuration."
msgstr "Невозможно получить конфигурацию Equalizer."

#: src/player_equalizer.cpp:1072
msgid "Equalizer configuration initialization failed."
msgstr "Ошибка инициализации конфигурации Equalizer."

#: src/subtitle_renderer.cpp:223
msgid "Cannot initialize LibASS."
msgstr "Невозможно инициализировать LibASS."

#: src/subtitle_renderer.cpp:232
msgid "Cannot initialize LibASS renderer."
msgstr "Невозможно инициализировать отрисовщик LibASS."

#: src/subtitle_renderer.cpp:404
msgid "Cannot initialize LibASS track."
msgstr "Невозможно инициализировать дорожку LibASS."

#: src/subtitle_renderer.cpp:415
#, c-format
msgid "Subtitle character set conversion failed: %s"
msgstr "Ошибка преобразования кодировки субтитров: %s"

#: src/video_output.cpp:351
#, c-format
msgid "OpenGL error 0x%04X."
msgstr "Ошибка OpenGL 0x%04X."

#: src/video_output.cpp:363
#, c-format
msgid "OpenGL Framebuffer status error 0x%04X."
msgstr "Ошибка OpenGL 0x%04X."

#: src/video_output.cpp:411
#, c-format
msgid "OpenGL %s '%s': compiler warning:"
msgstr "OpenGL %s '%s': предупреждение компилятора:"

#: src/video_output.cpp:412 src/video_output.cpp:417
msgid "vertex shader"
msgstr "вершинный шейдер"

#: src/video_output.cpp:412 src/video_output.cpp:417
msgid "fragment shader"
msgstr "фрагментный шейдер"

#: src/video_output.cpp:416
#, c-format
msgid "OpenGL %s '%s': compilation failed."
msgstr "OpenGL %s '%s': ошибка компиляции."

#: src/video_output.cpp:419 src/video_output.cpp:496
msgid "unknown error"
msgstr "неизвестная ошибка"

#: src/video_output.cpp:492
#, c-format
msgid "OpenGL program '%s': linker warning:"
msgstr "OpenGL программа '%s': предупреждение компоновщика:"

#: src/video_output.cpp:495
#, c-format
msgid "OpenGL program '%s': linking failed."
msgstr "OpenGL программа '%s': ошибка компоновки."

#: src/video_output.cpp:1556 src/video_output.cpp:1700
msgid "Cannot create a PBO buffer."
msgstr "Невозможно создать буфер PBO."

<<<<<<< HEAD
#: src/video_output_qt.cpp:291 src/video_output_qt.cpp:534
#: src/video_output_qt.cpp:731 src/video_output_qt.cpp:743
#: src/video_output_qt.cpp:764
msgid "Error"
msgstr "Ошибка"

#: src/video_output_qt.cpp:636
=======
#: src/video_output_qt.cpp:293 src/video_output_qt.cpp:536
#: src/video_output_qt.cpp:733 src/video_output_qt.cpp:745
#: src/video_output_qt.cpp:766
msgid "Error"
msgstr "Ошибка"

#: src/video_output_qt.cpp:638
>>>>>>> 2d246094
#, c-format
msgid "Cannot initialize GLEW: %s"
msgstr "Невозможно инициализировать GLEW: %s"

#: src/video_output_qt.cpp:658
msgid "This OpenGL implementation does not support required features."
msgstr "Данная реализация OpenGL не поддерживает требуемых функций."

#: src/video_output_qt.cpp:685
msgid "Please wait"
msgstr "Пожалуйста, подождите"

#: src/video_output_qt.cpp:745
msgid "Cannot get valid OpenGL context."
msgstr "Невозможно установить формат OpenGL."

#: src/video_output_qt.cpp:756
msgid "The display does not support OpenGL stereo mode."
msgstr "Дисплей не поддерживает режим OpenGL стерео."

#: src/video_output_qt.cpp:761
msgid "Cannot set OpenGL context format."
msgstr "Невозможно установить формат OpenGL."

#: src/video_output_qt.cpp:865
msgid "Cannot suspend screensaver."
msgstr "Невозможно отключить хранитель экрана."

#: src/video_output_qt.cpp:880
msgid "Cannot resume screensaver."
msgstr "Невозможно включить хранитель экрана."

#~ msgid "Video:"
#~ msgstr "Видео:"

#~ msgid "<p>Select the video stream.</p>"
#~ msgstr "<p>Выберите видео дорожку.</p>"

#~ msgid "Audio:"
#~ msgstr "Аудио:"

#~ msgid "<p>Select the audio stream.</p>"
#~ msgstr "<p>Выберите аудио дорожку.</p>"

#~ msgid "Subtitle:"
#~ msgstr "Субтитры:"

#~ msgid "<p>Select the subtitle stream.</p>"
#~ msgstr "<p>Выберите дорожку субтитров.</p>"

#~ msgid "<p>Set the 3D layout of the video stream.</p>"
#~ msgstr "<p>Укажите 3D раскладку исходного видеофайла.</p>"

#~ msgid "Output:"
#~ msgstr "Режим:"

#~ msgid "<p>Set the 3D output type for your display.</p>"
#~ msgstr "<p>Укажите 3D режим для вашего дисплея.</p>"

#~ msgid "Swap left/right"
#~ msgstr "Наоборот"

#~ msgid ""
#~ "<p>Swap the left and right view. Use this if the 3D effect seems wrong.</"
#~ "p>"
#~ msgstr ""
#~ "<p>Поменять местами левый и правый видеоряды. Включите, если 3D эффект "
#~ "кажется неправильным.</p>"

#~ msgid "Off"
#~ msgstr "Выключено"

#~ msgid ""
#~ "<p>This slider shows the progress during video playback, and can be used "
#~ "to seek in the video.</p>"
#~ msgstr ""
#~ "<p>Этот ползунок показывает позицию воспроизведения и может быть "
#~ "использован для перемотки.</p>"

#~ msgid "<p>Elapsed / total time.</p>"
#~ msgstr "<p>Прошло / всего времени.</p>"

#~ msgid "<p>Toggle audio mute.</p>"
#~ msgstr "<p>Включить/выключить звук.</p>"

#~ msgid "<p>Adjust audio volume.</p>"
#~ msgstr "<p>Громкость.</p>"

#~ msgid "<p>Play.</p>"
#~ msgstr "<p>Воспроизведение.</p>"

#~ msgid "<p>Pause.</p>"
#~ msgstr "<p>Пауза.</p>"

#~ msgid "<p>Stop.</p>"
#~ msgstr "<p>Стоп.</p>"

#~ msgid "<p>Toggle loop mode.</p>"
#~ msgstr "<p>Включить/выключить режим повтора.</p>"

#~ msgid ""
#~ "<p>Switch to fullscreen mode. You can leave fullscreen mode by pressing "
#~ "the f key.</p>"
#~ msgstr ""
#~ "<p>Перейти в полноэкранный режим. Вы можете покинуть полноэкранный режим "
#~ "путем нажатия клавиши f.</p>"

#~ msgid "<p>Center the video area on your screen.</p>"
#~ msgstr "<p>Расположить видео по центру экрана.</p>"

#~ msgid "<p>Seek backward 10 minutes.</p>"
#~ msgstr "<p>Перемотать на 10 минут назад.</p>"

#~ msgid "<p>Seek backward 1 minute.</p>"
#~ msgstr "<p>Перемотать на 1 минуту назад.</p>"

#~ msgid "<p>Seek backward 10 seconds.</p>"
#~ msgstr "<p>Перемотать на 10 секунд назад.</p>"

#~ msgid "<p>Seek forward 10 seconds.</p>"
#~ msgstr "<p>Перемотать на 10 секунд вперед.</p>"

#~ msgid "<p>Seek forward 1 minute.</p>"
#~ msgstr "<p>Перемотать на 1 минуту вперед.</p>"

#~ msgid "<p>Seek forward 10 minutes.</p>"
#~ msgstr "<p>Перемотать на 10 минут вперед.</p>"

#~ msgid "Fullscreen/Multiscreen Settings"
#~ msgstr "Полноэкранный и многоэкранный режим"

#~ msgid "Configure fullscreen mode:"
#~ msgstr "Настройки полноэкранного режима:"

#~ msgid "<p>Select the screens to use in fullscreen mode.</p>"
#~ msgstr "<p>Выберите экраны для полноэкранного режима.</p>"

#~ msgid "Single screen:"
#~ msgstr "Один экран:"

#~ msgid "<p>Use a single screen for fullscreen mode.</p>"
#~ msgstr "<p>Использовать один экран для полноэкранного режима.</p>"

#~ msgid "Primary screen"
#~ msgstr "Главный экран"

#~ msgid "Screen %d"
#~ msgstr "Экран %d"

#~ msgid "Dual screen:"
#~ msgstr "Два экрана:"

#~ msgid "<p>Use two screens for fullscreen mode.</p>"
#~ msgstr "<p>Использовать два экрана для полноэкранного режима.</p>"

#~ msgid "Multi screen:"
#~ msgstr "Много экранов:"

#~ msgid "<p>Use multiple screens for fullscreen mode.</p>"
#~ msgstr "<p>Использовать много экранов для полноэкранного режима</p>"

#~ msgid "<p>Comma-separated list of screens to use for fullscreen mode.</p>"
#~ msgstr ""
#~ "<p>Список экранов для полноэкранного режима, разделенных запятыми.</p>"

#~ msgid "When in fullscreen mode,"
#~ msgstr "Когда в полноэкранном режиме,"

#~ msgid "<p>Set special left/right view handling for fullscreen mode.</p>"
#~ msgstr ""
#~ "<p>Включить специальную обработку левого и правого видеорядов в "
#~ "полноэкранном режиме.</p>"

#~ msgid "flip left view vertically."
#~ msgstr "отразить левый видеоряд вертикально."

#~ msgid "flop left view horizontally."
#~ msgstr "отразить левый видеоряд горизонтально."

#~ msgid "flip right view vertically."
#~ msgstr "отразить правый видеоряд вертикально."

#~ msgid "flop right view horizontally."
#~ msgstr "отразить правый видеоряд горизонтально."

#~ msgid "use DLP(R) 3-D Ready Sync"
#~ msgstr "посылать сигнал DLP(R) 3-D Ready "

#~ msgid "<p>Use DLP&reg; 3-D Ready Sync for supported output modes.</p>"
#~ msgstr ""
#~ "<p>Посылать сигнал синхронизации DLP&reg; 3-D Ready в подходящих "
#~ "видеорежимах.</p>"

#~ msgid "inhibit the screensaver"
#~ msgstr "отключить хранитель экрана"

#~ msgid "<p>Inhibit the screensaver during fullscreen playback.</p>"
#~ msgstr ""
#~ "<p>Отключить хранитель экрана во время полноэкранного просмотра.</p>"

#~ msgid "OK"
#~ msgstr "OK"

#~ msgid "Display Color Adjustments"
#~ msgstr "Настройки цветности"

#~ msgid "Contrast:"
#~ msgstr "Контрастность:"

#~ msgid "Brightness:"
#~ msgstr "Яркость:"

#~ msgid "Hue:"
#~ msgstr "Оттенок:"

#~ msgid "Saturation:"
#~ msgstr "Насыщенность:"

#~ msgid "Display Crosstalk Calibration"
#~ msgstr "Уровни перекрестных помех"

#~ msgid ""
#~ "<p>Please read the manual to find out<br>how to measure the crosstalk "
#~ "levels<br>of your display.</p>"
#~ msgstr ""
#~ "<p>Пожалуйста прочтите инструкцию,<br>чтобы узнать, как измерить "
#~ "уровень<br>перекрестных помех.</p>"

#~ msgid "Red:"
#~ msgstr "Красный:"

#~ msgid "Green:"
#~ msgstr "Зеленый:"

#~ msgid "Blue:"
#~ msgstr "Синий:"

#~ msgid "Rendering Quality Adjustments"
#~ msgstr "Настройка качества изображения"

#~ msgid "Rendering Quality:"
#~ msgstr "Качество изображения:"

#~ msgid "Zoom for wide videos"
#~ msgstr "Масштаб для широкоэкранного видео"

#~ msgid ""
#~ "<p>Set zoom level for videos that<br>are wider than the screen:<br>0: "
#~ "Show full video width.<br>1: Use full screen height.</p>"
#~ msgstr ""
#~ "<p>Масштаб для видеозаписей, ширина<br>которых превышает ширину экрана:"
#~ "<br>0: Показывать видео в полную ширину.<br>1: Использовать всю высоту "
#~ "экрана.</p>"

#~ msgid "Zoom:"
#~ msgstr "Масштаб:"

#~ msgid "<p>Set the zoom level for videos that are wider than the screen.</p>"
#~ msgstr "<p>Масштаб для видеозаписей, которые шире экрана.</p>"

#~ msgid "Audio Settings"
#~ msgstr "Настройки звука"

#~ msgid "Audio device:"
#~ msgstr "Устройство:"

#~ msgid ""
#~ "<p>Select the audio device.<br>This will take effect for the next started "
#~ "video.</p>"
#~ msgstr ""
#~ "<p>Выберите аудио устройство.<br>Изменения вступят в силу при следующем "
#~ "воспроизведении.</p>"

#~ msgid "Default"
#~ msgstr "По умолчанию"

#~ msgid "Audio delay (ms):"
#~ msgstr "Задержка (мс):"

#~ msgid ""
#~ "<p>Set an audio delay, in milliseconds.<br>This is useful if audio and "
#~ "video are not in sync.</p>"
#~ msgstr ""
#~ "<p>Позволяет установить задержку воспроизведения аудио дорожки, в "
#~ "миллисекундах.<br>Полезно, если аудио и видео дорожки не синхронизированы."
#~ "</p>"

#~ msgid "Subtitle Settings"
#~ msgstr "Настройки субтитров"

#~ msgid ""
#~ "<p>These settings apply only to soft subtitles, not to bitmaps.<br>Some "
#~ "changes require a restart of the video to take effect.</p>"
#~ msgstr ""
#~ "<p>Данные настройки применяются только для текстовых субтитров."
#~ "<br>Некоторые изменения вступят в силу только после перезапуска видео.</p>"

#~ msgid "Encoding:"
#~ msgstr "Кодировка:"

#~ msgid "<p>Set the subtitle character set encoding.</p>"
#~ msgstr "<p>Выберите кодировку символов в субтитрах.</p>"

#~ msgid "Override font:"
#~ msgstr "Переопределить шрифт:"

#~ msgid "<p>Override the subtitle font family.</p>"
#~ msgstr ""
#~ "<p>Переопределение шрифта субтитров, указанного в файле субтитров.</p>"

#~ msgid "Override font size:"
#~ msgstr "Переопределить размер шрифта:"

#~ msgid "<p>Override the subtitle font size.</p>"
#~ msgstr ""
#~ "<p>Переопределение размера шрифта субтитров, указанного в файле субтитров."
#~ "</p>"

#~ msgid "Override scale factor:"
#~ msgstr "Переопределить коэффициент масштаба:"

#~ msgid "<p>Override the subtitle scale factor.</p>"
#~ msgstr ""
#~ "<p>Переопределение коэффициента масштаба субтитров, указанного в файле "
#~ "субтитров.</p>"

#~ msgid "Override color:"
#~ msgstr "Переопределить цвет:"

#~ msgid "<p>Override the subtitle color.</p>"
#~ msgstr ""
#~ "<p>Переопределение цвета субтитров, указанного в файле субтитров.</p>"

#~ msgid "Override shadow:"
#~ msgstr "Переопределить тень:"

#~ msgid "<p>Override the subtitle shadow.</p>"
#~ msgstr "<p>Переопределение наличия тени под субтитрами.</p>"

#~ msgid "On"
#~ msgstr "Включено"

#~ msgid "Video Settings"
#~ msgstr "Видео настройки"

#~ msgid "Crop to aspect ratio:"
#~ msgstr "Обрезать под соотношение сторон:"

#~ msgid ""
#~ "<p>Set the real aspect ratio of the video, so that borders can be cropped."
#~ "</p>"
#~ msgstr "<p>Обрезать видео до указанных пропорций.</p>"

#~ msgid "Do not crop"
#~ msgstr "Не обрезать"

#~ msgid "Force source aspect ratio:"
#~ msgstr "Изменить соотношение сторон:"

#~ msgid "<p>Force the aspect ratio of video source.</p>"
#~ msgstr "<p>Растянуть или сжать видео до указанных пропорций.</p>"

#~ msgid "Do not force"
#~ msgstr "Не изменять"

#~ msgid "Parallax:"
#~ msgstr "Параллакс:"

#~ msgid ""
#~ "<p>Adjust parallax, from -1 to +1. This changes the separation of left "
#~ "and right view, and thus the perceived distance of the scene.</p>"
#~ msgstr ""
#~ "<p>Корректировка параллакса, от -1 до +1. Позволяет изменить разделение "
#~ "между левым и правым видеорядами и, таким образом, ощущаемую удаленность "
#~ "сцены.</p>"

#~ msgid "Subtitle parallax:"
#~ msgstr "Параллакс субтитров:"

#~ msgid ""
#~ "<p>Adjust subtitle parallax, from -1 to +1. This changes the perceived "
#~ "distance of the subtitles.</p>"
#~ msgstr ""
#~ "<p>Корректировка параллакса субтитров, от -1 до +1. Позволяет изменить "
#~ "ощущаемую удаленность субтитров.</p>"

#~ msgid "Ghostbusting:"
#~ msgstr "Подавление перекрестных помех:"

#~ msgid ""
#~ "<p>Set the amount of crosstalk ghostbusting, from 0 to 1. You need to set "
#~ "the crosstalk levels of your display first. Note that crosstalk "
#~ "ghostbusting does not work with anaglyph glasses.</p>"
#~ msgstr ""
#~ "<p>Укажите величину подавления перекрестных помех, от 0 до 1. "
#~ "Предварительно вам необходимо установить уровни перекрестных помех для "
#~ "вашего дисплея. Имейте ввиду, что подавление перекрестных помех не "
#~ "работает с анаглифными очками.</p>"

#~ msgid "SDI Output Settings"
#~ msgstr "Настройки SDI"

#~ msgid "SDI Output Format:"
#~ msgstr "Выходной формат SDI:"

#~ msgid "<p>Select output format used for SDI output.</p>"
#~ msgstr "<p>Выберите выходной формат для SDI.</p>"

#~ msgid "Left stereo mode:"
#~ msgstr "Левый стерео режим:"

#~ msgid "<p>Select stereo mode used for left SDI output.</p>"
#~ msgstr "<p>Выберите стерео режим для левого выхода SDI.</p>"

#~ msgid "Right stereo mode:"
#~ msgstr "Правый стерео режим:"

#~ msgid "<p>Select stereo mode used for right SDI output.</p>"
#~ msgstr "<p>Выберите стерео режим для правого выхода SDI.</p>"

#~ msgid "Open device(s)"
#~ msgstr "Открыть устройство(а)"

#~ msgid "<p>Choose a device type.</p>"
#~ msgstr "<p>Выберите тип устройства.</p>"

#~ msgid "<p>Choose a device.</p>"
#~ msgstr "<p>Выберите устройство.</p>"

#~ msgid "<p>Set the X11 device string. Refer to the manual for details.</p>"
#~ msgstr ""
#~ "<p>Введите строку устройства X11. За подробностями обратитесь к "
#~ "документации.</p>"

#~ msgid "First device:"
#~ msgstr "Первое устройство:"

#~ msgid "Second device:"
#~ msgstr "Второе устройство:"

#~ msgid "Request frame size"
#~ msgstr "Размер кадра"

#~ msgid ""
#~ "<p>Request a specific frame size from the device, e.g. 640x480. The "
#~ "device must support this frame size. Some devices require a frame size to "
#~ "be selected.</p>"
#~ msgstr ""
#~ "<p>Потребовать от устройства указанный размер кадра, например 640x480. "
#~ "Устройство должно поддерживать этот размер кадра. Некоторые устройства "
#~ "требуют явного указания размера кадра.</p>"

#~ msgid "Request frame rate"
#~ msgstr "Частота кадров"

#~ msgid ""
#~ "<p>Request a specific frame rate from the device, e.g. 25/1. The device "
#~ "must support this frame rate. Some devices require a frame rate to be "
#~ "selected.</p>"
#~ msgstr ""
#~ "<p>Потребовать от устройства указанной частоты кадров, например 25/1. "
#~ "Устройство должно поддерживать эту частоту кадров. Некоторые устройства "
#~ "требуют явного указания частоты кадров.</p>"

#~ msgid "Request MJPEG format"
#~ msgstr "Потребовать формат MJPEG"

#~ msgid ""
#~ "<p>Request MJPEG data from the input device. The device may ignore this "
#~ "request.</p>"
#~ msgstr ""
#~ "<p>Потребовать от устройства данные в формате MJPEG. Устройство может "
#~ "проигнорировать данное требование.</p>"

#~ msgid "Cancel"
#~ msgstr "Отмена"

#~ msgid "&File"
#~ msgstr "&Файл"

#~ msgid "&Open file(s)..."
#~ msgstr "&Открыть файл(ы)..."

#~ msgid "Open &URL(s)..."
#~ msgstr "Открыть &URL(ы)..."

#~ msgid "Open &device(s)..."
#~ msgstr "Открыть &устройство(а)..."

#~ msgid "&Clear recent files"
#~ msgstr "Очистить список &недавних файлов"

#~ msgid "&Quit"
#~ msgstr "&Выход"

#~ msgid "&Preferences"
#~ msgstr "&Настройки"

#~ msgid "&Fullscreen Settings..."
#~ msgstr "Настройки &полноэкранного режима..."

#~ msgid "Display &Color Adjustments..."
#~ msgstr "Настройки &цветности..."

#~ msgid "Display Cross&talk Calibration..."
#~ msgstr "&Уровни перекрестных помех..."

#~ msgid "Quality Adjustments..."
#~ msgstr "Настройки &качества..."

#~ msgid "&Zoom for wide videos..."
#~ msgstr "&Масштаб для широкоэкранных видео..."

#~ msgid "&Audio Settings..."
#~ msgstr "Настройки &звука..."

#~ msgid "&Subtitle Settings..."
#~ msgstr "Настройки &субтитров..."

#~ msgid "Current &Video Settings..."
#~ msgstr "Настройки проигрываемого &видео..."

#~ msgid "SDI &Output Settings..."
#~ msgstr "Настройки выхода &SDI..."

#~ msgid "&Help"
#~ msgstr "&Помощь"

#~ msgid "&Manual..."
#~ msgstr "Сп&равка..."

#~ msgid "&Website..."
#~ msgstr "Ве&б-сайт..."

#~ msgid "&Keyboard Shortcuts"
#~ msgstr "&Горячие клавиши"

#~ msgid "&About"
#~ msgstr "О програ&мме"

#~ msgid "Tip"
#~ msgstr "Совет"

#~ msgid ""
#~ "<p>You can select and open multiple files at once.</p><p>This is useful "
#~ "for example if you have extra subtitle files,<br>or if left and right "
#~ "view are stored in separate files.</p>"
#~ msgstr ""
#~ "<p>Вы можете открыть сразу несколько файлов.</p><p>Это полезно, когда у "
#~ "вас есть отдельный файл с субтитрами,<br>или если левый и правый "
#~ "видеоряды записаны в разных файлах.</p>"

#~ msgid "Do not show this message again."
#~ msgstr "Больше не показывать это сообщение."

#~ msgid "Open files"
#~ msgstr "Открыть файлы"

#~ msgid "Open URL(s)"
#~ msgstr "Открыть адрес(а)"

#~ msgid "URL(s):"
#~ msgstr "Адрес(а):"

#~ msgid "<p>Enter one or more space separated URLs.</p>"
#~ msgstr "<p>Введите один или более адресов (URL), разделенных пробелами.</p>"

#~ msgid "Cannot open manual."
#~ msgstr "Невозможно открыть справку."

#~ msgid "Cannot open website."
#~ msgstr "Невозможно открыть веб-сайт."

#~ msgid "Keyboard Shortcuts"
#~ msgstr "Горячие клавиши"

#~ msgid "Keyboard control:"
#~ msgstr "Управление с клавиатуры:"

#~ msgid "Stop"
#~ msgstr "Стоп"

#~ msgid "About %s"
#~ msgstr "О %s"

#~ msgid "The %s 3D video player"
#~ msgstr "3D видео плеер %s"

#~ msgid ""
#~ "<p>%s version %s.</p><p>Copyright (C) 2014 the Bino developers.</"
#~ "p><p>This is free software. You may redistribute copies of it under the "
#~ "terms of the <a href=\"http://www.gnu.org/licenses/gpl.html\">GNU General "
#~ "Public License</a>. There is NO WARRANTY, to the extent permitted by law."
#~ "</p><p>See <a href=\"%s\">%s</a> for more information on this software.</"
#~ "p>"
#~ msgstr ""
#~ "<p>%s версия %s.</p><p>Copyright (C) 2014 разработчики Bino.</p><p>Это "
#~ "свободное программное обеспечение. Вы можете распространять его копии "
#~ "согласно требованиям <a href=\"http://www.gnu.org/licenses/gpl.html\">GNU "
#~ "General Public License</a>. Программное обеспечение поставляется БЕЗ "
#~ "КАКИХ-ЛИБО ГАРАНТИЙ, за исключением предусмотренных законом.</p><p>Для "
#~ "получения подробной информации об этом ПО посетите <a href=\"%s\">%s</a>."
#~ "</p>"

#~ msgid "About"
#~ msgstr "О программе"

#~ msgid "Libraries"
#~ msgstr "Библиотеки"

#~ msgid "Team"
#~ msgstr "Команда"

#~ msgid "License"
#~ msgstr "Лицензия"

#~ msgid "Need at least OpenGL 2.1."
#~ msgstr "Необходим как минимум OpenGL 2.1."

#~ msgid "Red/cyan glasses, monochrome method"
#~ msgstr "Красно-голубые очки, черно-белый режим"

#~ msgid "Red/cyan glasses, half-color method"
#~ msgstr "Красно-голубые очки, режим половины цветности"

#~ msgid "Red/cyan glasses, full-color method"
#~ msgstr "Красно-голубые очки, полноцветный режим"

#~ msgid "Red/cyan glasses, high-quality Dubois method"
#~ msgstr "Красно-голубые очки, высококачественный метод Дюбуа"

#~ msgid "Green/magenta glasses, monochrome method"
#~ msgstr "Зелёно-пурпурные очки, черно-белый режим"

#~ msgid "Green/magenta glasses, half-color method"
#~ msgstr "Зелёно-пурпурные очки, режим половины цветности"

#~ msgid "Green/magenta glasses, full-color method"
#~ msgstr "Зелёно-пурпурные очки, полноцветный режим"

#~ msgid "Green/magenta glasses, high-quality Dubois method"
#~ msgstr "Зелёно-пурпурные очки, высококачественный метод Дюбуа"

#~ msgid "Amber/blue glasses, monochrome method"
#~ msgstr "Янтарно-синие очки, черно-белый режим"

#~ msgid "Amber/blue glasses, half-color method"
#~ msgstr "Янтарно-синие очки, режим половины цветности"

#~ msgid "Amber/blue glasses, full-color method"
#~ msgstr "Янтарно-синие очки, полноцветный режим"

#~ msgid "Amber/blue glasses, high-quality Dubois method"
#~ msgstr "Янтарно-синие очки, высококачественный метод Дюбуа"

#~ msgid "Red/green glasses, monochrome method"
#~ msgstr "Красно-зелёные очки, черно-белый режим"

#~ msgid "Red/blue glasses, monochrome method"
#~ msgstr "Красно-синие очки, черно-белый режим"

#~ msgid "Cannot initialize mutex: %s"
#~ msgstr "Невозможно инициализировать mutex: %s"

#~ msgid "Cannot lock mutex: %s"
#~ msgstr "Невозможно заблокировать mutex: %s"

#~ msgid "Cannot unlock mutex: %s"
#~ msgstr "Невозможно разблокировать mutex: %s"

#~ msgid "Cannot create thread: %s"
#~ msgstr "Невозможно создать поток: %s"

#~ msgid "Cannot join with thread: %s"
#~ msgstr "Невозможно присоединиться к потоку: %s"

#~ msgid "Cannot cancel thread: %s"
#~ msgstr "Невозможно отменить поток: %s"

#~ msgid ""
#~ "Usage:\n"
#~ "  %s [option...] [file...]\n"
#~ "\n"
#~ "Options:\n"
#~ "  --help                   Print help.\n"
#~ "  --version                Print version.\n"
#~ "  -n|--no-gui              Do not use the GUI, just show a plain window.\n"
#~ "  -L|--log-level=LEVEL     Set log level (debug/info/warning/error/"
#~ "quiet).\n"
#~ "  --device-type=TYPE       Type of input device: default, firewire, x11.\n"
#~ "  --device-frame-size=WxH  Request frame size WxH from input device.\n"
#~ "  --device-frame-rate=N/D  Request frame rate N/D from input device.\n"
#~ "  --lirc-config=FILE       Use the given LIRC configuration file. This\n"
#~ "                           option can be used more than once.\n"
#~ "  -v|--video=STREAM        Select video stream (1-n, depending on "
#~ "input).\n"
#~ "  -a|--audio=STREAM        Select audio stream (1-n, depending on "
#~ "input).\n"
#~ "  -s|--subtitle=STREAM     Select subtitle stream (0-n, dep. on input).\n"
#~ "  -i|--input=TYPE          Select input type (default autodetect):\n"
#~ "    mono                     Single view.\n"
#~ "    separate-left-right      Left/right separate streams, left first.\n"
#~ "    separate-right-left      Left/right separate streams, right first.\n"
#~ "    top-bottom               Left top, right bottom.\n"
#~ "    top-bottom-half          Left top, right bottom, half height.\n"
#~ "    bottom-top               Left bottom, right top.\n"
#~ "    bottom-top-half          Left bottom, right top, half height.\n"
#~ "    left-right               Left left, right right.\n"
#~ "    left-right-half          Left left, right right, half width.\n"
#~ "    right-left               Left right, right left.\n"
#~ "    right-left-half          Left right, right left, half width.\n"
#~ "    even-odd-rows            Left even rows, right odd rows.\n"
#~ "    odd-even-rows            Left odd rows, right even rows.\n"
#~ "  -o|--output=TYPE         Select output type:\n"
#~ "    mono-left                Only left.\n"
#~ "    mono-right               Only right.\n"
#~ "    top-bottom               Left top, right bottom.\n"
#~ "    top-bottom-half          Left top, right bottom, half height.\n"
#~ "    left-right               Left left, right right.\n"
#~ "    left-right-half          Left left, right right, half width.\n"
#~ "    even-odd-rows            Left even rows, right odd rows.\n"
#~ "    even-odd-columns         Left even columns, right odd columns.\n"
#~ "    checkerboard             Left and right in checkerboard pattern.\n"
#~ "    hdmi-frame-pack          HDMI frame packing mode.\n"
#~ "    red-cyan-monochrome      Red/cyan anaglyph, monochrome method.\n"
#~ "    red-cyan-half-color      Red/cyan anaglyph, half color method.\n"
#~ "    red-cyan-full-color      Red/cyan anaglyph, full color method.\n"
#~ "    red-cyan-dubois          Red/cyan anaglyph, Dubois method.\n"
#~ "    green-magenta-monochrome Green/magenta anaglyph, monochrome method.\n"
#~ "    green-magenta-half-color Green/magenta anaglyph, half color method.\n"
#~ "    green-magenta-full-color Green/magenta anaglyph, full color method.\n"
#~ "    green-magenta-dubois     Green/magenta anaglyph, Dubois method.\n"
#~ "    amber-blue-monochrome    Amber/blue anaglyph, monochrome method.\n"
#~ "    amber-blue-half-color    Amber/blue anaglyph, half color method.\n"
#~ "    amber-blue-full-color    Amber/blue anaglyph, full color method.\n"
#~ "    amber-blue-dubois        Amber/blue anaglyph, Dubois method.\n"
#~ "    red-green-monochrome     Red/green anaglyph, monochrome method.\n"
#~ "    red-blue-monochrome      Red/blue anaglyph, monochrome method.\n"
#~ "    stereo                   OpenGL quad-buffered stereo.\n"
#~ "    equalizer                Multi-display via Equalizer (2D setup).\n"
#~ "    equalizer-3d             Multi-display via Equalizer (3D setup).\n"
#~ "  -S|--swap-eyes           Swap left/right view.\n"
#~ "  -f|--fullscreen          Fullscreen.\n"
#~ "  --fullscreen-screens=    Use the listed screens in fullscreen mode.\n"
#~ "     [S0[,S1[,...]]]       Screen numbers start with 1. The default\n"
#~ "                           (empty list) is to use the primary screen.\n"
#~ "  --fullscreen-flip-left   Flip left view vertically when fullscreen.\n"
#~ "  --fullscreen-flop-left   Flop left view horizontally when fullscreen.\n"
#~ "  --fullscreen-flip-right  Flip right view vertically when fullscreen.\n"
#~ "  --fullscreen-flop-right  Flop right view horizontally when fullscreen.\n"
#~ "  -c|--center              Center window on screen.\n"
#~ "  --subtitle-encoding=ENC  Set subtitle encoding.\n"
#~ "  --subtitle-font=FONT     Set subtitle font name.\n"
#~ "  --subtitle-size=N        Set subtitle font size.\n"
#~ "  --subtitle-scale=S       Set subtitle scale factor.\n"
#~ "  --subtitle-color=COLOR   Set subtitle color, in [AA]RRGGBB format.\n"
#~ "  --subtitle-parallax=VAL  Subtitle parallax adjustment (-1 to +1).\n"
#~ "  -P|--parallax=VAL        Parallax adjustment (-1 to +1).\n"
#~ "  -C|--crosstalk=VAL       Crosstalk leak level (0 to 1); comma-"
#~ "separated\n"
#~ "                           values for the R,G,B channels.\n"
#~ "  -G|--ghostbust=VAL       Amount of ghostbusting to apply (0 to 1).\n"
#~ "  -b|--benchmark           Benchmark mode (no audio, show fps).\n"
#~ "  -l|--loop                Loop the input media.\n"
#~ "\n"
#~ "Interactive control:\n"
#~ "  ESC                      Leave fullscreen mode, or quit.\n"
#~ "  q                        Quit.\n"
#~ "  p or SPACE               Pause / unpause.\n"
#~ "  f                        Toggle fullscreen.\n"
#~ "  c                        Center window.\n"
#~ "  e                        Swap left/right eye.\n"
#~ "  v                        Cycle through available video streams.\n"
#~ "  a                        Cycle through available audio streams.\n"
#~ "  s                        Cycle through available subtitle streams.\n"
#~ "  1, 2                     Adjust contrast.\n"
#~ "  3, 4                     Adjust brightness.\n"
#~ "  5, 6                     Adjust hue.\n"
#~ "  7, 8                     Adjust saturation.\n"
#~ "  <, >                     Adjust parallax.\n"
#~ "  (, )                     Adjust ghostbusting.\n"
#~ "  left, right              Seek 10 seconds backward / forward.\n"
#~ "  up, down                 Seek 1 minute backward / forward.\n"
#~ "  page up, page down       Seek 10 minutes backward / forward.\n"
#~ "  Mouse click              Seek according to horizontal click position."
#~ msgstr ""
#~ "Использование:\n"
#~ "  %s [опция...] [файл...]\n"
#~ "\n"
#~ "Опции:\n"
#~ "  --help                   Показать помощь.\n"
#~ "  --version                Показать версию.\n"
#~ "  -n|--no-gui              Не использовать GUI, использовать обычное "
#~ "окно.\n"
#~ "  -L|--log-level=LEVEL     Уровень логов (debug/info/warning/error/"
#~ "quiet).\n"
#~ "  --device-type=TYPE       Тип устройства ввода: default, firewire, x11.\n"
#~ "  --device-frame-size=WxH  Потребовать от устройства размер кадра WxH.\n"
#~ "  --device-frame-rate=N/D  Потребовать от устройства частоту кадров N/D.\n"
#~ "  --lirc-config=FILE       Использовать указанный файл конфигурации "
#~ "LIRC.\n"
#~ "                           Эта опция может использоваться много раз.\n"
#~ "  -v|--video=STREAM        Видео дорожка (1-n, по наличию в файлах).\n"
#~ "  -a|--audio=STREAM        Аудио дорожка (1-n, по наличию в файлах).\n"
#~ "  -s|--subtitle=STREAM     Дорожка субтитров (0-n, по наличию в файлах).\n"
#~ "  -i|--input=TYPE          Источник (по умолчанию - автоматически):\n"
#~ "    mono                     Один видеоряд (2D).\n"
#~ "    separate-left-right      Отдельные левый и правый видеофайлы.\n"
#~ "    separate-right-left      Отдельные правый и левый видеофайлы.\n"
#~ "    top-bottom               Левый сверху, правый снизу.\n"
#~ "    top-bottom-half          Левый сверху, правый снизу, половина "
#~ "высоты.\n"
#~ "    bottom-top               Левый снизу, правый сверху.\n"
#~ "    bottom-top-half          Левый снизу, правый сверху, половина "
#~ "высоты.\n"
#~ "    left-right               Левый слева, правый справа.\n"
#~ "    left-right-half          Левый слева, правый справа, половина "
#~ "ширины.\n"
#~ "    right-left               Левый справа, правый слева.\n"
#~ "    right-left-half          Левый справа, правый слева, половина "
#~ "ширины.\n"
#~ "    even-odd-rows            Левый в четных рядах, правый - в нечетных.\n"
#~ "    odd-even-rows            Левый в нечетных рядах, правый - в четных.\n"
#~ "  -o|--output=TYPE         Режим вывода:\n"
#~ "    mono-left                Только левый видеоряд.\n"
#~ "    mono-right               Только правый видеоряд.\n"
#~ "    top-bottom               Левый сверху, правый снизу.\n"
#~ "    top-bottom-half          Левый сверху, правый снизу, половина "
#~ "высоты.\n"
#~ "    left-right               Левый слева, правый справа.\n"
#~ "    left-right-half          Левый слева, правый справа, половина "
#~ "ширины.\n"
#~ "    even-odd-rows            Левый в четных рядах, правый - в нечетных.\n"
#~ "    even-odd-columns         Левый в четных столбцах, правый - в "
#~ "нечетных.\n"
#~ "    checkerboard             Левый и правый видеоряды в шахматном "
#~ "порядке.\n"
#~ "    hdmi-frame-pack          Режим упаковки кадров HDMI.\n"
#~ "    red-cyan-monochrome      Красно-голубой анаглиф, черно-белый режим.\n"
#~ "    red-cyan-half-color      Красно-голубой анаглиф, полу-цветной режим.\n"
#~ "    red-cyan-full-color      Красно-голубой анаглиф, полноцветный режим.\n"
#~ "    red-cyan-dubois          Красно-голубой анаглиф, метод Дюбуа.\n"
#~ "    green-magenta-monochrome Зелёно-пурпурный анаглиф, черно-белый "
#~ "режим.\n"
#~ "    green-magenta-half-color Зелёно-пурпурный анаглиф, полу-цветной "
#~ "режим.\n"
#~ "    green-magenta-full-color Зелёно-пурпурный анаглиф, полноцветный "
#~ "режим.\n"
#~ "    green-magenta-dubois     Зелёно-пурпурный анаглиф, метод Дюбуа.\n"
#~ "    amber-blue-monochrome    Янтарно-синий анаглиф, черно-белый режим.\n"
#~ "    amber-blue-half-color    Янтарно-синий анаглиф, полу-цветной режим.\n"
#~ "    amber-blue-full-color    Янтарно-синий анаглиф, полноцветный режим.\n"
#~ "    amber-blue-dubois        Янтарно-синий анаглиф, метод Дюбуа.\n"
#~ "    red-green-monochrome     Красно-зелёный анаглиф, черно-белый режим.\n"
#~ "    red-blue-monochrome      Красно-синий анаглиф, черно-белый режим.\n"
#~ "    stereo                   OpenGL стерео (quad-buffered).\n"
#~ "    equalizer                Много-дисплейный 2D режим через Equalizer.\n"
#~ "    equalizer-3d             Много-дисплейный 3D режим через Equalizer.\n"
#~ "  -S|--swap-eyes           Поменять левый и правый видеоряды.\n"
#~ "  -f|--fullscreen          Полноэкранный режим.\n"
#~ "  --fullscreen-screens=    Экраны для полноэкранного режима.\n"
#~ "     [S0[,S1[,...]]]       Номера экранов начинаются с 1. По умолчанию\n"
#~ "                           (если список пуст) используется главный "
#~ "экран.\n"
#~ "                           В полноэкранном режиме:\n"
#~ "  --fullscreen-flip-left   Отразить левый вид по вертикали.\n"
#~ "  --fullscreen-flop-left   Отразить левый вид по горизонтали.\n"
#~ "  --fullscreen-flip-right  Отразить правый вид по вертикали.\n"
#~ "  --fullscreen-flop-right  Отразить правый вид по горизонтали.\n"
#~ "  -c|--center              Расположить окно по центру экрана.\n"
#~ "  --subtitle-encoding=ENC  Кодировка субтитров.\n"
#~ "  --subtitle-font=FONT     Шрифт субтитров.\n"
#~ "  --subtitle-size=N        Размер шрифта субтитров.\n"
#~ "  --subtitle-scale=S       Коэффициент масштаба субтитров.\n"
#~ "  --subtitle-color=COLOR   Цвет субтитров, в формате [AA]RRGGBB.\n"
#~ "  --subtitle-parallax=VAL  Корректировка параллакса субтитров (-1 -- "
#~ "+1).\n"
#~ "  -P|--parallax=VAL        Корректировка параллакса (-1 -- +1).\n"
#~ "  -C|--crosstalk=VAL       Уровень перекрестных помех (от 0 до 1); знач.\n"
#~ "                           для каналов R, G, B, разделенные запятыми.\n"
#~ "  -G|--ghostbust=VAL       Сила подавления перекрестных помех (0 -- 1).\n"
#~ "  -b|--benchmark           Измерение производительности (FPS, без "
#~ "аудио).\n"
#~ "  -l|--loop                Зациклить воспроизведение.\n"
#~ "\n"
#~ "Интерактивное управление:\n"
#~ "  ESC                 Покинуть полноэкранный режим или выйти.\n"
#~ "  q                   Выход.\n"
#~ "  p или SPACE         Пауза / возобновление.\n"
#~ "  f                   Переключить полноэкранный режим.\n"
#~ "  c                   Разместить окно по центру экрана.\n"
#~ "  e                   Поменять левый и правый видеоряды.\n"
#~ "  v                   Переключить видео дорожку.\n"
#~ "  a                   Переключить аудио дорожку.\n"
#~ "  s                   Переключить дорожку субтитров.\n"
#~ "  1, 2                Изменить контрастность.\n"
#~ "  3, 4                Изменить яркость.\n"
#~ "  5, 6                Изменить оттенок.\n"
#~ "  7, 8                Изменить цветовую насыщенность.\n"
#~ "  <, >                Откорректировать параллакс.\n"
#~ "  (, )                Откорректировать силу подавления перекрестных "
#~ "помех.\n"
#~ "  влево, вправо       Перемотать на 10 секунд назад / вперед.\n"
#~ "  вверх, вниз         Перемотать на 1 минуту назад / вперед.\n"
#~ "  page up, page down  Перемотать на 10 минут назад / вперед.\n"
#~ "  Щелчок мышью        Перемотать по горизонтальному положению курсора."

#~ msgid "Equalizer canvas:"
#~ msgstr "Полотно Equalizer:"

#~ msgid "Area for %g:1 video: [ %g %g %g %g @ %g ]"
#~ msgstr "Область для %g:1 видео: [ %g %g %g %g @ %g ]"

#~ msgid "Stereoscopic Video Settings"
#~ msgstr "Настройки стерео"

#~ msgid "&Open..."
#~ msgstr "&Открыть..."

#~ msgid "URL:"
#~ msgstr "URL:"

#~ msgid ""
#~ "<p>Keyboard control:<br><table><tr><td>q or ESC</td><td>Stop</td></"
#~ "tr><tr><td>p or SPACE</td><td>Pause / unpause</td></tr><tr><td>f</"
#~ "td><td>Toggle fullscreen</td></tr><tr><td>c</td><td>Center window</td></"
#~ "tr><tr><td>e</td><td>Swap left/right eye</td></tr><tr><td>v</td><td>Cycle "
#~ "through available video streams</td></tr><tr><td>a</td><td>Cycle through "
#~ "available audio streams</td></tr><tr><td>s</td><td>Cycle through "
#~ "available subtitle streams</td></tr><tr><td>1, 2</td><td>Adjust contrast</"
#~ "td></tr><tr><td>3, 4</td><td>Adjust brightness</td></tr><tr><td>5, 6</"
#~ "td><td>Adjust hue</td></tr><tr><td>7, 8</td><td>Adjust saturation</td></"
#~ "tr><tr><td>&lt;, &gt;</td><td>Adjust parallax</td></tr><tr><td>(, )</"
#~ "td><td>Adjust ghostbusting</td></tr><tr><td>left, right</td><td>Seek 10 "
#~ "seconds backward / forward</td></tr><tr><td>up, down</td><td>Seek 1 "
#~ "minute backward / forward</td></tr><tr><td>page up, page down</"
#~ "td><td>Seek 10 minutes backward / forward</td></tr></table></p>"
#~ msgstr ""
#~ "<p>Управление с клавиатуры:<br><table><tr><td>q или ESC</td><td>Стоп</"
#~ "td></tr><tr><td>p или ПРОБЕЛ</td><td>Пауза</td></tr><tr><td>f</"
#~ "td><td>Полноэкранный режим</td></tr><tr><td>c</td><td>Расположить окно по "
#~ "центру</td></tr><tr><td>e</td><td>Поменять местами левый и правый "
#~ "видеоряды</td></tr><tr><td>v</td><td>Переключение видео дорожки</td></"
#~ "tr><tr><td>a</td><td>Переключение аудио дорожки</td></tr><tr><td>s</"
#~ "td><td>Переключение дорожки субтитров</td></tr><tr><td>1, 2</"
#~ "td><td>Регулировка контраста</td></tr><tr><td>3, 4</td><td>Регулировка "
#~ "яркости</td></tr><tr><td>5, 6</td><td>Регулировка оттенка</td></"
#~ "tr><tr><td>7, 8</td><td>Регулировка насыщенности</td></tr><tr><td>&lt;, "
#~ "&gt;</td><td>Регулировка параллакса</td></tr><tr><td>(, )</"
#~ "td><td>Регулировка подавления перекрестных помех</td></tr><tr><td>ВЛЕВО, "
#~ "ВПРАВО</td><td>Перемотать 10 секунд назад / вперед</td></"
#~ "tr><tr><td>ВВЕРХ, ВНИЗ</td><td>Перемотать 1 минуту назад / вперед</td></"
#~ "tr><tr><td>PGUP, PGDOWN</td><td>Перемотать 10 минут назад / вперед</td></"
#~ "tr></table></p>"

#~ msgid "OpenGL FBO error %s."
#~ msgstr "Ошибка OpenGL FBO %s."

#~ msgid "geometry shader"
#~ msgstr "геометрический шейдер"

#~ msgid "Unknown exception."
#~ msgstr "Неизвестное исключение."

#~ msgid "%s audio stream %d: Unsupported audio codec."
#~ msgstr "%s аудио дорожка %d: Неподдерживаемый аудио кодек."

#~ msgid "%s audio stream %d: Cannot open audio codec: %s"
#~ msgstr "%s аудио дорожка %d: Невозможно открыть аудио кодек: %s"

#~ msgid "%s subtitle stream %d: Unsupported subtitle codec."
#~ msgstr "%s дорожка субтитров %d: Неподдерживаемый кодек субтитров."

#~ msgid "%s subtitle stream %d: Cannot open subtitle codec: %s"
#~ msgstr "%s дорожка субтитров %d: Невозможно открыть кодек субтитров: %s"<|MERGE_RESOLUTION|>--- conflicted
+++ resolved
@@ -6,11 +6,7 @@
 msgstr ""
 "Project-Id-Version: bino 0.9.2\n"
 "Report-Msgid-Bugs-To: bino-list@nongnu.org\n"
-<<<<<<< HEAD
-"POT-Creation-Date: 2016-02-16 09:55+1100\n"
-=======
 "POT-Creation-Date: 2018-01-15 09:24+0100\n"
->>>>>>> 2d246094
 "PO-Revision-Date: 2014-09-22 00:59+0600\n"
 "Last-Translator: Alexey Osipov <public@alexey.osipov.name>\n"
 "Language-Team: \n"
@@ -92,31 +88,18 @@
 msgid "Too many arguments."
 msgstr "Слишком много параметров."
 
-<<<<<<< HEAD
-#: src/base/str.cpp:452
-=======
 #: src/base/str.cpp:459
->>>>>>> 2d246094
 #, c-format
 msgid "Cannot convert string to %s."
 msgstr "Невозможно преобразовать строку в %s."
 
-<<<<<<< HEAD
-#: src/base/str.cpp:986 src/base/str.cpp:1005 src/base/str.cpp:1016
-#: src/base/str.cpp:1028
-=======
 #: src/base/str.cpp:993 src/base/str.cpp:1012 src/base/str.cpp:1023
 #: src/base/str.cpp:1035
->>>>>>> 2d246094
 #, c-format
 msgid "Cannot convert %s to %s: %s"
 msgstr "Невозможно преобразовать %s в %s: %s"
 
-<<<<<<< HEAD
-#: src/base/str.cpp:1034
-=======
 #: src/base/str.cpp:1041
->>>>>>> 2d246094
 #, c-format
 msgid "Cannot convert %s to %s."
 msgstr "Невозможно преобразовать %s в %s."
@@ -297,14 +280,8 @@
 msgstr "%s версия %s"
 
 #: src/main.cpp:415
-<<<<<<< HEAD
-#, fuzzy
-msgid "Copyright (C) 2016 the Bino developers."
-msgstr "Copyright (C) 2014 Разработчики Bino."
-=======
 msgid "Copyright (C) 2018 the Bino developers."
 msgstr "Copyright (C) 2018 Разработчики Bino."
->>>>>>> 2d246094
 
 #: src/main.cpp:416
 msgid ""
@@ -822,11 +799,7 @@
 msgid "Media keys should work as expected"
 msgstr "Должны работать как задумано."
 
-<<<<<<< HEAD
-#: src/main.cpp:626
-=======
 #: src/main.cpp:627
->>>>>>> 2d246094
 msgid "No audio devices known."
 msgstr "Нет звуковых устройств."
 
@@ -918,17 +891,6 @@
 msgid "No support available for %s device."
 msgstr "Устройство %s не поддерживается."
 
-<<<<<<< HEAD
-#: src/media_object.cpp:853
-msgid "Firewire"
-msgstr "Firewire"
-
-#: src/media_object.cpp:854
-msgid "X11"
-msgstr "X11"
-
-#: src/media_object.cpp:855
-=======
 #: src/media_object.cpp:831
 msgid "Firewire"
 msgstr "Firewire"
@@ -938,7 +900,6 @@
 msgstr "X11"
 
 #: src/media_object.cpp:833
->>>>>>> 2d246094
 msgid "default"
 msgstr "default"
 
@@ -1144,15 +1105,6 @@
 msgid "Cannot create a PBO buffer."
 msgstr "Невозможно создать буфер PBO."
 
-<<<<<<< HEAD
-#: src/video_output_qt.cpp:291 src/video_output_qt.cpp:534
-#: src/video_output_qt.cpp:731 src/video_output_qt.cpp:743
-#: src/video_output_qt.cpp:764
-msgid "Error"
-msgstr "Ошибка"
-
-#: src/video_output_qt.cpp:636
-=======
 #: src/video_output_qt.cpp:293 src/video_output_qt.cpp:536
 #: src/video_output_qt.cpp:733 src/video_output_qt.cpp:745
 #: src/video_output_qt.cpp:766
@@ -1160,7 +1112,6 @@
 msgstr "Ошибка"
 
 #: src/video_output_qt.cpp:638
->>>>>>> 2d246094
 #, c-format
 msgid "Cannot initialize GLEW: %s"
 msgstr "Невозможно инициализировать GLEW: %s"
